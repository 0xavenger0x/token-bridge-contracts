// SPDX-License-Identifier: Apache-2.0
pragma solidity ^0.8.4;

import {
    L1TokenBridgeRetryableSender,
    L1Addresses,
    RetryableParams,
    L2TemplateAddresses,
    IERC20Inbox,
    IERC20,
    SafeERC20
} from "./L1TokenBridgeRetryableSender.sol";
import {L1GatewayRouter} from "./gateway/L1GatewayRouter.sol";
import {L1ERC20Gateway} from "./gateway/L1ERC20Gateway.sol";
import {L1CustomGateway} from "./gateway/L1CustomGateway.sol";
import {L1WethGateway} from "./gateway/L1WethGateway.sol";
import {L1OrbitGatewayRouter} from "./gateway/L1OrbitGatewayRouter.sol";
import {L1OrbitERC20Gateway} from "./gateway/L1OrbitERC20Gateway.sol";
import {L1OrbitCustomGateway} from "./gateway/L1OrbitCustomGateway.sol";
import {
    L2AtomicTokenBridgeFactory,
    CanonicalAddressSeed,
    OrbitSalts,
    L2RuntimeCode,
    ProxyAdmin
} from "../arbitrum/L2AtomicTokenBridgeFactory.sol";
import {BytesLib} from "../libraries/BytesLib.sol";
import {IUpgradeExecutor} from "@offchainlabs/upgrade-executor/src/IUpgradeExecutor.sol";
import {AddressAliasHelper} from "../libraries/AddressAliasHelper.sol";
import {IInbox, IBridge, IOwnable} from "@arbitrum/nitro-contracts/src/bridge/IInbox.sol";
import {AddressAliasHelper} from "../libraries/AddressAliasHelper.sol";
import {ArbMulticall2} from "../../rpc-utils/MulticallV2.sol";
import {BeaconProxyFactory, ClonableBeaconProxy} from "../libraries/ClonableBeaconProxy.sol";
import {Create2} from "@openzeppelin/contracts/utils/Create2.sol";
import {
    Initializable,
    OwnableUpgradeable
} from "@openzeppelin/contracts-upgradeable/access/OwnableUpgradeable.sol";
import {TransparentUpgradeableProxy} from
    "@openzeppelin/contracts/proxy/transparent/TransparentUpgradeableProxy.sol";

/**
 * @title Layer1 token bridge creator
 * @notice This contract is used to deploy token bridge on custom L2 chains.
 * @dev Throughout the contract terms L1 and L2 are used, but those can be considered as base (N) chain and child (N+1) chain
 */
contract L1AtomicTokenBridgeCreator is Initializable, OwnableUpgradeable {
    using SafeERC20 for IERC20;

    error L1AtomicTokenBridgeCreator_OnlyRollupOwner();
    error L1AtomicTokenBridgeCreator_InvalidRouterAddr();
    error L1AtomicTokenBridgeCreator_TemplatesNotSet();
    error L1AtomicTokenBridgeCreator_ProxyAdminNotFound();

    event OrbitTokenBridgeCreated(
        address indexed inbox,
        address indexed owner,
        address router,
        address standardGateway,
        address customGateway,
        address wethGateway,
        address proxyAdmin,
        address upgradeExecutor
    );
    event OrbitTokenBridgeTemplatesUpdated();
    event NonCanonicalRouterSet(address indexed inbox, address indexed router);

    struct L1Templates {
        L1GatewayRouter routerTemplate;
        L1ERC20Gateway standardGatewayTemplate;
        L1CustomGateway customGatewayTemplate;
        L1WethGateway wethGatewayTemplate;
        L1OrbitGatewayRouter feeTokenBasedRouterTemplate;
        L1OrbitERC20Gateway feeTokenBasedStandardGatewayTemplate;
        L1OrbitCustomGateway feeTokenBasedCustomGatewayTemplate;
        IUpgradeExecutor upgradeExecutor;
    }

    // non-canonical router registry
    mapping(address => address) public inboxToNonCanonicalRouter;

    // Hard-code gas to make sure gas limit is big enough for L2 factory deployment to succeed.
    // If retryable would've reverted due to too low gas limit, nonce 0 would be burned and
    // canonical address for L2 factory would've been unobtainable
    uint256 public gasLimitForL2FactoryDeployment;

    // contract which creates retryables for deploying L2 side of token bridge
    L1TokenBridgeRetryableSender public retryableSender;

    // L1 logic contracts shared by all token bridges
    L1Templates public l1Templates;

    // L2 contracts deployed to L1 as bytecode placeholders
    address public l2TokenBridgeFactoryTemplate;
    address public l2RouterTemplate;
    address public l2StandardGatewayTemplate;
    address public l2CustomGatewayTemplate;
    address public l2WethGatewayTemplate;
    address public l2WethTemplate;
    address public l2MulticallTemplate;

    // WETH address on L1
    address public l1Weth;

    // immutable canonical addresses for L2 contracts
    // other canonical addresses (dependent on L2 template implementations) can be fetched through `getCanonicalL2***Address` functions
    address public canonicalL2FactoryAddress;
    address public canonicalL2ProxyAdminAddress;
    address public canonicalL2BeaconProxyFactoryAddress;

    constructor() {
        _disableInitializers();
    }

    function initialize(L1TokenBridgeRetryableSender _retryableSender) public initializer {
        __Ownable_init();

        // store retryable sender and initialize it. This contract will be set as owner
        retryableSender = _retryableSender;
        retryableSender.initialize();

        canonicalL2FactoryAddress =
            _computeAddress(AddressAliasHelper.applyL1ToL2Alias(address(this)), 0);
        canonicalL2ProxyAdminAddress = Create2.computeAddress(
            _getL2Salt(OrbitSalts.L2_PROXY_ADMIN),
            keccak256(type(ProxyAdmin).creationCode),
            canonicalL2FactoryAddress
        );
        canonicalL2BeaconProxyFactoryAddress = Create2.computeAddress(
            _getL2Salt(OrbitSalts.BEACON_PROXY_FACTORY),
            keccak256(type(BeaconProxyFactory).creationCode),
            canonicalL2FactoryAddress
        );
    }

    /**
     * @notice Set addresses of L1 logic contracts and L2 contracts which are deployed on L1.
     * @dev L2 contracts are deployed to L1 as bytecode placeholders - that bytecode will be part of retryable
     *      payload used to deploy contracts on L2 side.
     */
    function setTemplates(
        L1Templates calldata _l1Templates,
        address _l2TokenBridgeFactoryTemplate,
        address _l2RouterTemplate,
        address _l2StandardGatewayTemplate,
        address _l2CustomGatewayTemplate,
        address _l2WethGatewayTemplate,
        address _l2WethTemplate,
        address _l2MulticallTemplate,
        address _l1Weth,
        uint256 _gasLimitForL2FactoryDeployment
    ) external onlyOwner {
        l1Templates = _l1Templates;

        l2TokenBridgeFactoryTemplate = _l2TokenBridgeFactoryTemplate;
        l2RouterTemplate = _l2RouterTemplate;
        l2StandardGatewayTemplate = _l2StandardGatewayTemplate;
        l2CustomGatewayTemplate = _l2CustomGatewayTemplate;
        l2WethGatewayTemplate = _l2WethGatewayTemplate;
        l2WethTemplate = _l2WethTemplate;
        l2MulticallTemplate = _l2MulticallTemplate;

        l1Weth = _l1Weth;

        gasLimitForL2FactoryDeployment = _gasLimitForL2FactoryDeployment;

        emit OrbitTokenBridgeTemplatesUpdated();
    }

    /**
     * @notice Deploy and initialize token bridge, both L1 and L2 sides, as part of a single TX.
     * @dev This is a single entrypoint of L1 token bridge creator. Function deploys L1 side of token bridge and then uses
     *      2 retryable tickets to deploy L2 side. 1st retryable deploys L2 factory. And then 'retryable sender' contract
     *      is called to issue 2nd retryable which deploys and inits the rest of the contracts. L2 chain is determined
     *      by `inbox` parameter.
     *
     *      Token bridge can be deployed only once for certain inbox. Any further calls to `createTokenBridge` will revert
     *      because L1 salts are already used at that point and L1 contracts are already deployed at canonical addresses
     *      for that inbox.
     */
    function createTokenBridge(address inbox, uint256 maxGasForContracts, uint256 gasPriceBid)
        external
        payable
    {
        if (address(l1Templates.routerTemplate) == address(0)) {
            revert L1AtomicTokenBridgeCreator_TemplatesNotSet();
        }

        bool isUsingFeeToken = _getFeeToken(inbox) != address(0);
        address rollupOwner = _getRollupOwner(inbox);

        /// deploy L1 side of token bridge
        (
            address router,
            address standardGateway,
            address customGateway,
            address wethGateway,
            address proxyAdmin
        ) = _deployL1Contracts(inbox, rollupOwner, isUsingFeeToken);

        /// deploy factory and then L2 contracts through L2 factory, using 2 retryables calls
        if (isUsingFeeToken) {
            _deployL2Factory(inbox, gasPriceBid, isUsingFeeToken);
            _deployL2ContractsUsingFeeToken(
                L1Addresses(router, standardGateway, customGateway, address(0), address(0)),
                inbox,
                maxGasForContracts,
                gasPriceBid,
                proxyAdmin
            );
        } else {
            uint256 valueSpentForFactory = _deployL2Factory(inbox, gasPriceBid, isUsingFeeToken);
            uint256 fundsRemaining = msg.value - valueSpentForFactory;
            _deployL2ContractsUsingEth(
                L1Addresses(router, standardGateway, customGateway, wethGateway, l1Weth),
                inbox,
                maxGasForContracts,
                gasPriceBid,
                fundsRemaining,
                proxyAdmin
            );
        }
    }

    /**
     * @notice Rollup owner can override canonical router address by registering other non-canonical router.
     * @dev Non-canonical router can be unregistered by re-setting it to address(0) - it makes canonical router the valid one.
     */
    function setNonCanonicalRouter(address inbox, address nonCanonicalRouter) external {
        if (msg.sender != _getRollupOwner(inbox)) {
            revert L1AtomicTokenBridgeCreator_OnlyRollupOwner();
        }
        if (nonCanonicalRouter == getCanonicalL1RouterAddress(inbox)) {
            revert L1AtomicTokenBridgeCreator_InvalidRouterAddr();
        }

        inboxToNonCanonicalRouter[inbox] = nonCanonicalRouter;
        emit NonCanonicalRouterSet(inbox, nonCanonicalRouter);
    }

    function getRouter(address inbox) public view returns (address) {
        address nonCanonicalRouter = inboxToNonCanonicalRouter[inbox];

        if (nonCanonicalRouter != address(0)) {
            return nonCanonicalRouter;
        }

        return getCanonicalL1RouterAddress(inbox);
    }

    function _deployL1Contracts(address inbox, address rollupOwner, bool isUsingFeeToken)
        internal
        returns (
            address router,
            address standardGateway,
            address customGateway,
            address wethGateway,
            address proxyAdmin
        )
    {
        // get existing proxy admin and upgrade executor
        proxyAdmin = IInbox_ProxyAdmin(inbox).getProxyAdmin();
        if (proxyAdmin == address(0)) {
            revert L1AtomicTokenBridgeCreator_ProxyAdminNotFound();
        }
        address upgradeExecutor = ProxyAdmin(proxyAdmin).owner();

        // deploy router
        address routerTemplate = isUsingFeeToken
            ? address(l1Templates.feeTokenBasedRouterTemplate)
            : address(l1Templates.routerTemplate);
        router = address(
            new TransparentUpgradeableProxy{ salt: _getL1Salt(OrbitSalts.L1_ROUTER, inbox) }(
                routerTemplate,
                proxyAdmin,
                bytes("")
            )
        );

        // deploy and init gateways
        standardGateway = _deployL1StandardGateway(proxyAdmin, router, inbox, isUsingFeeToken);
        customGateway =
            _deployL1CustomGateway(proxyAdmin, router, inbox, upgradeExecutor, isUsingFeeToken);
        wethGateway = isUsingFeeToken ? address(0) : _deployL1WethGateway(proxyAdmin, router, inbox);

        // init router
        L1GatewayRouter(router).initialize(
            upgradeExecutor,
            address(standardGateway),
            address(0),
            getCanonicalL2RouterAddress(),
            inbox
        );

        // emit it
        emit OrbitTokenBridgeCreated(
            inbox,
            rollupOwner,
            router,
            standardGateway,
            customGateway,
            wethGateway,
            proxyAdmin,
            upgradeExecutor
        );
    }

    function _deployL1StandardGateway(
        address proxyAdmin,
        address router,
        address inbox,
        bool isUsingFeeToken
    ) internal returns (address) {
        address template = isUsingFeeToken
            ? address(l1Templates.feeTokenBasedStandardGatewayTemplate)
            : address(l1Templates.standardGatewayTemplate);

        L1ERC20Gateway standardGateway = L1ERC20Gateway(
            address(
                new TransparentUpgradeableProxy{
                    salt: _getL1Salt(OrbitSalts.L1_STANDARD_GATEWAY, inbox)
                }(template, proxyAdmin, bytes(""))
            )
        );

        standardGateway.initialize(
            getCanonicalL2StandardGatewayAddress(),
            router,
            inbox,
            keccak256(type(ClonableBeaconProxy).creationCode),
            canonicalL2BeaconProxyFactoryAddress
        );

        return address(standardGateway);
    }

    function _deployL1CustomGateway(
        address proxyAdmin,
        address router,
        address inbox,
        address owner,
        bool isUsingFeeToken
    ) internal returns (address) {
        address template = isUsingFeeToken
            ? address(l1Templates.feeTokenBasedCustomGatewayTemplate)
            : address(l1Templates.customGatewayTemplate);

        L1CustomGateway customGateway = L1CustomGateway(
            address(
                new TransparentUpgradeableProxy{
                    salt: _getL1Salt(OrbitSalts.L1_CUSTOM_GATEWAY, inbox)
                }(template, proxyAdmin, bytes(""))
            )
        );

        customGateway.initialize(getCanonicalL2CustomGatewayAddress(), router, inbox, owner);

        return address(customGateway);
    }

    function _deployL1WethGateway(address proxyAdmin, address router, address inbox)
        internal
        returns (address)
    {
        L1WethGateway wethGateway = L1WethGateway(
            payable(
                address(
                    new TransparentUpgradeableProxy{
                        salt: _getL1Salt(OrbitSalts.L1_WETH_GATEWAY, inbox)
                    }(address(l1Templates.wethGatewayTemplate), proxyAdmin, bytes(""))
                )
            )
        );

        wethGateway.initialize(
            getCanonicalL2WethGatewayAddress(), router, inbox, l1Weth, getCanonicalL2WethAddress()
        );

        return address(wethGateway);
    }

    function _deployL2Factory(address inbox, uint256 gasPriceBid, bool isUsingFeeToken)
        internal
        returns (uint256)
    {
        // encode L2 factory bytecode
        bytes memory deploymentData = _creationCodeFor(l2TokenBridgeFactoryTemplate.code);

        if (isUsingFeeToken) {
            // transfer fee tokens to inbox to pay for 1st retryable
            address feeToken = _getFeeToken(inbox);
            uint256 retryableFee = gasLimitForL2FactoryDeployment * gasPriceBid;
            IERC20(feeToken).safeTransferFrom(msg.sender, inbox, retryableFee);

            IERC20Inbox(inbox).createRetryableTicket(
                address(0),
                0,
                0,
                msg.sender,
                msg.sender,
                gasLimitForL2FactoryDeployment,
                gasPriceBid,
                retryableFee,
                deploymentData
            );
            return 0;
        } else {
            uint256 maxSubmissionCost =
                IInbox(inbox).calculateRetryableSubmissionFee(deploymentData.length, 0);
            uint256 retryableFee = maxSubmissionCost + gasLimitForL2FactoryDeployment * gasPriceBid;

            IInbox(inbox).createRetryableTicket{value: retryableFee}(
                address(0),
                0,
                maxSubmissionCost,
                msg.sender,
                msg.sender,
                gasLimitForL2FactoryDeployment,
                gasPriceBid,
                deploymentData
            );
            return retryableFee;
        }
    }

    function _deployL2ContractsUsingEth(
        L1Addresses memory l1Addresses,
        address inbox,
        uint256 maxGas,
        uint256 gasPriceBid,
        uint256 availableFunds,
        address proxyAdmin
    ) internal {
        address upgradeExecutor = ProxyAdmin(proxyAdmin).owner();

        retryableSender.sendRetryableUsingEth{value: availableFunds}(
            RetryableParams(
                inbox, canonicalL2FactoryAddress, msg.sender, msg.sender, maxGas, gasPriceBid
            ),
            L2TemplateAddresses(
                l2RouterTemplate,
                l2StandardGatewayTemplate,
                l2CustomGatewayTemplate,
                l2WethGatewayTemplate,
                l2WethTemplate,
                address(l1Templates.upgradeExecutor),
                l2MulticallTemplate
            ),
            l1Addresses,
            getCanonicalL2StandardGatewayAddress(),
            _getRollupOwner(inbox),
            msg.sender,
            AddressAliasHelper.applyL1ToL2Alias(upgradeExecutor)
        );
    }

    function _deployL2ContractsUsingFeeToken(
        L1Addresses memory l1Addresses,
        address inbox,
        uint256 maxGas,
        uint256 gasPriceBid,
        address proxyAdmin
    ) internal {
        address upgradeExecutor = ProxyAdmin(proxyAdmin).owner();

        // transfer fee tokens to inbox to pay for 2nd retryable
        address feeToken = _getFeeToken(inbox);
        uint256 fee = maxGas * gasPriceBid;
        IERC20(feeToken).safeTransferFrom(msg.sender, inbox, fee);

        retryableSender.sendRetryableUsingFeeToken(
            RetryableParams(
                inbox, canonicalL2FactoryAddress, msg.sender, msg.sender, maxGas, gasPriceBid
            ),
            L2TemplateAddresses(
                l2RouterTemplate,
                l2StandardGatewayTemplate,
                l2CustomGatewayTemplate,
                address(0),
                address(0),
                address(l1Templates.upgradeExecutor),
                l2MulticallTemplate
            ),
            l1Addresses,
            getCanonicalL2StandardGatewayAddress(),
            _getRollupOwner(inbox),
            AddressAliasHelper.applyL1ToL2Alias(upgradeExecutor)
        );
    }

    function getCanonicalL1RouterAddress(address inbox) public view returns (address) {
        address expectedL1ProxyAdminAddress = Create2.computeAddress(
            _getL1Salt(OrbitSalts.L1_PROXY_ADMIN, inbox),
            keccak256(type(ProxyAdmin).creationCode),
            address(this)
        );

        bool isUsingFeeToken = _getFeeToken(inbox) != address(0);
        address template = isUsingFeeToken
            ? address(l1Templates.feeTokenBasedRouterTemplate)
            : address(l1Templates.routerTemplate);

        return Create2.computeAddress(
            _getL1Salt(OrbitSalts.L1_ROUTER, inbox),
            keccak256(
                abi.encodePacked(
                    type(TransparentUpgradeableProxy).creationCode,
                    abi.encode(template, expectedL1ProxyAdminAddress, bytes(""))
                )
            ),
            address(this)
        );
    }

    function getCanonicalL2RouterAddress() public view returns (address) {
        return _getProxyAddress(
            _getL2Salt(OrbitSalts.L2_ROUTER_LOGIC), _getL2Salt(OrbitSalts.L2_ROUTER)
        );
    }

    function getCanonicalL2StandardGatewayAddress() public view returns (address) {
        return _getProxyAddress(
            _getL2Salt(OrbitSalts.L2_STANDARD_GATEWAY_LOGIC),
            _getL2Salt(OrbitSalts.L2_STANDARD_GATEWAY)
        );
    }

    function getCanonicalL2CustomGatewayAddress() public view returns (address) {
        return _getProxyAddress(
            _getL2Salt(OrbitSalts.L2_CUSTOM_GATEWAY_LOGIC), _getL2Salt(OrbitSalts.L2_CUSTOM_GATEWAY)
        );
    }

    function getCanonicalL2WethGatewayAddress() public view returns (address) {
        return _getProxyAddress(
            _getL2Salt(OrbitSalts.L2_WETH_GATEWAY_LOGIC), _getL2Salt(OrbitSalts.L2_WETH_GATEWAY)
        );
    }

    function getCanonicalL2WethAddress() public view returns (address) {
        return
            _getProxyAddress(_getL2Salt(OrbitSalts.L2_WETH_LOGIC), _getL2Salt(OrbitSalts.L2_WETH));
    }

    function getCanonicalL2UpgradeExecutorAddress() public view returns (address) {
        address logicSeedAddress = Create2.computeAddress(
            _getL2Salt(OrbitSalts.L2_EXECUTOR_LOGIC),
            keccak256(type(CanonicalAddressSeed).creationCode),
            canonicalL2FactoryAddress
        );

        return Create2.computeAddress(
            _getL2Salt(OrbitSalts.L2_EXECUTOR),
            keccak256(
                abi.encodePacked(
                    type(TransparentUpgradeableProxy).creationCode,
                    abi.encode(logicSeedAddress, canonicalL2ProxyAdminAddress, bytes(""))
                )
            ),
            canonicalL2FactoryAddress
        );
    }

    function _getFeeToken(address inbox) internal view returns (address) {
        address bridge = address(IInbox(inbox).bridge());

        (bool success, bytes memory feeTokenAddressData) =
            bridge.staticcall(abi.encodeWithSelector(IERC20Bridge.nativeToken.selector));

        if (!success || feeTokenAddressData.length < 32) {
            return address(0);
        }

        return BytesLib.toAddress(feeTokenAddressData, 12);
    }

    /**
     * @notice Compute address of contract deployed using CREATE opcode
     * @return computed address
     */
    function _computeAddress(address origin, uint256 nonce) internal pure returns (address) {
        bytes memory data;
        if (nonce == 0x00) {
            data = abi.encodePacked(bytes1(0xd6), bytes1(0x94), origin, bytes1(0x80));
        } else if (nonce <= 0x7f) {
            data = abi.encodePacked(bytes1(0xd6), bytes1(0x94), origin, uint8(nonce));
        } else if (nonce <= 0xff) {
            data = abi.encodePacked(bytes1(0xd7), bytes1(0x94), origin, bytes1(0x81), uint8(nonce));
        } else if (nonce <= 0xffff) {
            data = abi.encodePacked(bytes1(0xd8), bytes1(0x94), origin, bytes1(0x82), uint16(nonce));
        } else if (nonce <= 0xffffff) {
            data = abi.encodePacked(bytes1(0xd9), bytes1(0x94), origin, bytes1(0x83), uint24(nonce));
        } else {
            data = abi.encodePacked(bytes1(0xda), bytes1(0x94), origin, bytes1(0x84), uint32(nonce));
        }
        return address(uint160(uint256(keccak256(data))));
    }

    /**
     * @notice Generate a creation code that results on a contract with `code` as bytecode.
     *         Source - https://github.com/0xsequence/sstore2/blob/master/contracts/utils/Bytecode.sol
     * @param code The returning value of the resulting `creationCode`
     * @return creationCode (constructor) for new contract
     */
    function _creationCodeFor(bytes memory code) internal pure returns (bytes memory) {
        /*
            0x00    0x63         0x63XXXXXX  PUSH4 _code.length  size
            0x01    0x80         0x80        DUP1                size size
            0x02    0x60         0x600e      PUSH1 14            14 size size
            0x03    0x60         0x6000      PUSH1 00            0 14 size size
            0x04    0x39         0x39        CODECOPY            size
            0x05    0x60         0x6000      PUSH1 00            0 size
            0x06    0xf3         0xf3        RETURN
            <CODE>
        */

        return abi.encodePacked(hex"63", uint32(code.length), hex"80600E6000396000F3", code);
    }

    function _getRollupOwner(address inbox) internal view returns (address) {
        return IInbox(inbox).bridge().rollup().owner();
    }

<<<<<<< HEAD
    function _getL1Salt(bytes memory prefix, address inbox) internal pure returns (bytes32) {
        return keccak256(abi.encodePacked(prefix, inbox));
    }

    function _getL2Salt(bytes memory prefix) internal view returns (bytes32) {
=======
    /**
     * L2 contracts are deployed as proxy with dummy seed logic contracts using CREATE2. That enables
     * us to upfront calculate the expected canonical addresses.
     */
    function _getProxyAddress(bytes32 logicSalt, bytes32 proxySalt)
        internal
        view
        returns (address)
    {
        address logicSeedAddress = Create2.computeAddress(
            logicSalt, keccak256(type(CanonicalAddressSeed).creationCode), canonicalL2FactoryAddress
        );

        return Create2.computeAddress(
            proxySalt,
            keccak256(
                abi.encodePacked(
                    type(TransparentUpgradeableProxy).creationCode,
                    abi.encode(logicSeedAddress, canonicalL2ProxyAdminAddress, bytes(""))
                )
            ),
            canonicalL2FactoryAddress
        );
    }

    /**
     * We want to have exactly one set of canonical token bridge contracts for every rollup. For that
     * reason we make rollup's inbox address part of the salt. It prevents deploying more than one
     * token bridge.
     */
    function _getL1Salt(bytes32 prefix, address inbox) internal pure returns (bytes32) {
        return keccak256(abi.encodePacked(prefix, inbox));
    }

    /**
     * Salt for L2 token bridge contracts depends on the caller's address. Canonical token bridge
     * will be deployed by retryable ticket which is created by `retryableSender` contract. That
     * means `retryableSender`'s alias will be used on L2 side to calculate the salt for deploying
     * L2 contracts (_getL2Salt function in L2AtomicTokenBridgeFactory).
     */
    function _getL2Salt(bytes32 prefix) internal view returns (bytes32) {
>>>>>>> 2d779501
        return keccak256(
            abi.encodePacked(prefix, AddressAliasHelper.applyL1ToL2Alias(address(retryableSender)))
        );
    }
}

interface IERC20Bridge {
    function nativeToken() external view returns (address);
}

interface IInbox_ProxyAdmin {
    function getProxyAdmin() external view returns (address);
}<|MERGE_RESOLUTION|>--- conflicted
+++ resolved
@@ -543,21 +543,8 @@
     }
 
     function getCanonicalL2UpgradeExecutorAddress() public view returns (address) {
-        address logicSeedAddress = Create2.computeAddress(
-            _getL2Salt(OrbitSalts.L2_EXECUTOR_LOGIC),
-            keccak256(type(CanonicalAddressSeed).creationCode),
-            canonicalL2FactoryAddress
-        );
-
-        return Create2.computeAddress(
-            _getL2Salt(OrbitSalts.L2_EXECUTOR),
-            keccak256(
-                abi.encodePacked(
-                    type(TransparentUpgradeableProxy).creationCode,
-                    abi.encode(logicSeedAddress, canonicalL2ProxyAdminAddress, bytes(""))
-                )
-            ),
-            canonicalL2FactoryAddress
+        return _getProxyAddress(
+            _getL2Salt(OrbitSalts.L2_EXECUTOR_LOGIC), _getL2Salt(OrbitSalts.L2_EXECUTOR)
         );
     }
 
@@ -621,13 +608,6 @@
         return IInbox(inbox).bridge().rollup().owner();
     }
 
-<<<<<<< HEAD
-    function _getL1Salt(bytes memory prefix, address inbox) internal pure returns (bytes32) {
-        return keccak256(abi.encodePacked(prefix, inbox));
-    }
-
-    function _getL2Salt(bytes memory prefix) internal view returns (bytes32) {
-=======
     /**
      * L2 contracts are deployed as proxy with dummy seed logic contracts using CREATE2. That enables
      * us to upfront calculate the expected canonical addresses.
@@ -658,7 +638,7 @@
      * reason we make rollup's inbox address part of the salt. It prevents deploying more than one
      * token bridge.
      */
-    function _getL1Salt(bytes32 prefix, address inbox) internal pure returns (bytes32) {
+    function _getL1Salt(bytes memory prefix, address inbox) internal pure returns (bytes32) {
         return keccak256(abi.encodePacked(prefix, inbox));
     }
 
@@ -668,8 +648,7 @@
      * means `retryableSender`'s alias will be used on L2 side to calculate the salt for deploying
      * L2 contracts (_getL2Salt function in L2AtomicTokenBridgeFactory).
      */
-    function _getL2Salt(bytes32 prefix) internal view returns (bytes32) {
->>>>>>> 2d779501
+    function _getL2Salt(bytes memory prefix) internal view returns (bytes32) {
         return keccak256(
             abi.encodePacked(prefix, AddressAliasHelper.applyL1ToL2Alias(address(retryableSender)))
         );
