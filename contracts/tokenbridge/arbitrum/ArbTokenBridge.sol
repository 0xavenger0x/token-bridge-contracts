--- conflicted
+++ resolved
@@ -57,11 +57,6 @@
         _;
     }
 
-<<<<<<< HEAD
-    constructor(address _templateERC20, address _templateERC777) public {
-        templateERC20 = ICloneable(_templateERC20);
-        templateERC777 = ICloneable(_templateERC777);
-=======
     modifier onlyFromL2Token(address l1ERC20) {
         // This ensures that this method can only be called by the L2 token
         require(
@@ -83,12 +78,12 @@
         _;
     }
 
-    constructor(address _l1Pair) public {
+    constructor(address _l1Pair, address _templateERC20, address _templateERC777) public {
         require(_l1Pair != address(0), "L1 pair can't be address 0");
-        templateERC20 = new StandardArbERC20();
-        templateERC777 = new StandardArbERC777();
+        templateERC20 = ICloneable(_templateERC20);
+        templateERC777 = ICloneable(_templateERC777);
+
         l1Pair = _l1Pair;
->>>>>>> 0081deb1
     }
 
     function mintERC777FromL1(
@@ -216,9 +211,4 @@
     function ensureERC20TokenExists(address l1ERC20, uint8 decimals) private returns (IArbToken) {
         return ensureTokenExists(l1ERC20, decimals, StandardTokenType.ERC20);
     }
-}
-
-contract ArbSymmetricTokenBridge is ArbTokenBridge {
-    // assumes the L1 pair is deployed to the same address
-    constructor() public ArbTokenBridge(address(this)) {}
 }