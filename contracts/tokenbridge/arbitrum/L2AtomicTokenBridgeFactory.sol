// SPDX-License-Identifier: Apache-2.0
pragma solidity ^0.8.4;

import {L2GatewayRouter} from "./gateway/L2GatewayRouter.sol";
import {L2ERC20Gateway} from "./gateway/L2ERC20Gateway.sol";
import {L2CustomGateway} from "./gateway/L2CustomGateway.sol";
import {L2WethGateway} from "./gateway/L2WethGateway.sol";
import {StandardArbERC20} from "./StandardArbERC20.sol";
import {IUpgradeExecutor} from "@offchainlabs/upgrade-executor/src/IUpgradeExecutor.sol";
import {BeaconProxyFactory} from "../libraries/ClonableBeaconProxy.sol";
import {aeWETH} from "../libraries/aeWETH.sol";
import {UpgradeableBeacon} from "@openzeppelin/contracts/proxy/beacon/UpgradeableBeacon.sol";
import {ProxyAdmin} from "@openzeppelin/contracts/proxy/transparent/ProxyAdmin.sol";
import {
    TransparentUpgradeableProxy,
    ITransparentUpgradeableProxy
} from "@openzeppelin/contracts/proxy/transparent/TransparentUpgradeableProxy.sol";
import {Create2} from "@openzeppelin/contracts/utils/Create2.sol";

/**
 * @title Layer2 token bridge creator
 * @notice This contract is used to deploy token bridge on L2 chain.
 * @dev L1AtomicTokenBridgeCreator shall call `deployL2Contracts` using retryable and that will result in deployment of canonical token bridge contracts.
 */
contract L2AtomicTokenBridgeFactory {
    error L2AtomicTokenBridgeFactory_AlreadyExists();

    function deployL2Contracts(
        L2RuntimeCode calldata l2Code,
        address l1Router,
        address l1StandardGateway,
        address l1CustomGateway,
        address l1WethGateway,
        address l1Weth,
        address l2StandardGatewayCanonicalAddress,
        address rollupOwner,
        address aliasedL1UpgradeExecutor
    ) external {
        // create proxyAdmin which will be used for all contracts. Revert if canonical deployment already exists
        address proxyAdminAddress = Create2.computeAddress(
            _getL2Salt(OrbitSalts.L2_PROXY_ADMIN),
            keccak256(type(ProxyAdmin).creationCode),
            address(this)
        );
        if (proxyAdminAddress.code.length > 0) {
            revert L2AtomicTokenBridgeFactory_AlreadyExists();
        }
        address proxyAdmin =
            address(new ProxyAdmin{ salt: _getL2Salt(OrbitSalts.L2_PROXY_ADMIN) }());

        // deploy router/gateways/executor
        address upgradeExecutor = _deployUpgradeExecutor(
            l2Code.upgradeExecutor, rollupOwner, proxyAdmin, aliasedL1UpgradeExecutor
        );
        address router =
            _deployRouter(l2Code.router, l1Router, l2StandardGatewayCanonicalAddress, proxyAdmin);
        _deployStandardGateway(
            l2Code.standardGateway, l1StandardGateway, router, proxyAdmin, upgradeExecutor
        );
        _deployCustomGateway(l2Code.customGateway, l1CustomGateway, router, proxyAdmin);

        // fee token based creator will provide address(0) as WETH is not used in ERC20-based chains
        if (l1WethGateway != address(0)) {
            _deployWethGateway(
                l2Code.wethGateway, l2Code.aeWeth, l1WethGateway, l1Weth, router, proxyAdmin
            );
        }

        // deploy multicall
        Create2.deploy(0, _getL2Salt(OrbitSalts.L2_MULTICALL), _creationCodeFor(l2Code.multicall));

        // transfer ownership to L2 upgradeExecutor
        ProxyAdmin(proxyAdmin).transferOwnership(upgradeExecutor);
    }

    function _deployUpgradeExecutor(
        bytes calldata runtimeCode,
        address rollupOwner,
        address proxyAdmin,
        address aliasedL1UpgradeExecutor
    ) internal returns (address) {
        // canonical L2 upgrade executor with dummy logic
        address canonicalUpgradeExecutor = address(
            new TransparentUpgradeableProxy{ salt: _getL2Salt(OrbitSalts.L2_EXECUTOR) }(
                address(new CanonicalAddressSeed{ salt: _getL2Salt(OrbitSalts.L2_EXECUTOR_LOGIC) }()),
                proxyAdmin,
                bytes("")
            )
        );

        // create UpgradeExecutor logic and upgrade to it
        address upExecutorLogic = Create2.deploy(
            0, _getL2Salt(OrbitSalts.L2_EXECUTOR_LOGIC), _creationCodeFor(runtimeCode)
        );
        ProxyAdmin(proxyAdmin).upgrade(
            ITransparentUpgradeableProxy(canonicalUpgradeExecutor), upExecutorLogic
        );

        // init upgrade executor
        address[] memory executors = new address[](2);
        executors[0] = rollupOwner;
        executors[1] = aliasedL1UpgradeExecutor;
        IUpgradeExecutor(canonicalUpgradeExecutor).initialize(canonicalUpgradeExecutor, executors);

        return canonicalUpgradeExecutor;
    }

    function _deployRouter(
        bytes calldata runtimeCode,
        address l1Router,
        address l2StandardGatewayCanonicalAddress,
        address proxyAdmin
    ) internal returns (address) {
        // canonical L2 router with dummy logic
        address canonicalRouter = _deploySeedProxy(
            proxyAdmin, _getL2Salt(OrbitSalts.L2_ROUTER), _getL2Salt(OrbitSalts.L2_ROUTER_LOGIC)
        );

        // create L2 router logic and upgrade
        address routerLogic =
            Create2.deploy(0, _getL2Salt(OrbitSalts.L2_ROUTER_LOGIC), _creationCodeFor(runtimeCode));
        ProxyAdmin(proxyAdmin).upgrade(ITransparentUpgradeableProxy(canonicalRouter), routerLogic);

        // init
        L2GatewayRouter(canonicalRouter).initialize(l1Router, l2StandardGatewayCanonicalAddress);

        return canonicalRouter;
    }

    function _deployStandardGateway(
        bytes calldata runtimeCode,
        address l1StandardGateway,
        address router,
        address proxyAdmin,
        address upgradeExecutor
    ) internal {
        // canonical L2 standard gateway with dummy logic
        address canonicalStdGateway = _deploySeedProxy(
            proxyAdmin,
            _getL2Salt(OrbitSalts.L2_STANDARD_GATEWAY),
            _getL2Salt(OrbitSalts.L2_STANDARD_GATEWAY_LOGIC)
        );

        // create L2 standard gateway logic and upgrade
        address stdGatewayLogic = Create2.deploy(
            0, _getL2Salt(OrbitSalts.L2_STANDARD_GATEWAY_LOGIC), _creationCodeFor(runtimeCode)
        );
        ProxyAdmin(proxyAdmin).upgrade(
            ITransparentUpgradeableProxy(canonicalStdGateway), stdGatewayLogic
        );

        // create beacon
        StandardArbERC20 standardArbERC20 = new StandardArbERC20{
            salt: _getL2Salt(OrbitSalts.L2_STANDARD_ERC20)
        }();
        UpgradeableBeacon beacon = new UpgradeableBeacon{
            salt: _getL2Salt(OrbitSalts.UPGRADEABLE_BEACON)
        }(address(standardArbERC20));
        BeaconProxyFactory beaconProxyFactory = new BeaconProxyFactory{
            salt: _getL2Salt(OrbitSalts.BEACON_PROXY_FACTORY)
        }();

        // init contracts
        beaconProxyFactory.initialize(address(beacon));
        L2ERC20Gateway(canonicalStdGateway).initialize(
            l1StandardGateway, router, address(beaconProxyFactory)
        );

        // make L2 executor the beacon owner
        beacon.transferOwnership(upgradeExecutor);
    }

    function _deployCustomGateway(
        bytes calldata runtimeCode,
        address l1CustomGateway,
        address router,
        address proxyAdmin
    ) internal {
        // canonical L2 custom gateway with dummy logic
        address canonicalCustomGateway = _deploySeedProxy(
            proxyAdmin,
            _getL2Salt(OrbitSalts.L2_CUSTOM_GATEWAY),
            _getL2Salt(OrbitSalts.L2_CUSTOM_GATEWAY_LOGIC)
        );

        // create L2 custom gateway logic and upgrade
        address customGatewayLogicAddress = Create2.deploy(
            0, _getL2Salt(OrbitSalts.L2_CUSTOM_GATEWAY_LOGIC), _creationCodeFor(runtimeCode)
        );
        ProxyAdmin(proxyAdmin).upgrade(
            ITransparentUpgradeableProxy(canonicalCustomGateway), customGatewayLogicAddress
        );

        // init
        L2GatewayRouter(canonicalCustomGateway).initialize(l1CustomGateway, router);
    }

    function _deployWethGateway(
        bytes calldata wethGatewayRuntimeCode,
        bytes calldata aeWethRuntimeCode,
        address l1WethGateway,
        address l1Weth,
        address router,
        address proxyAdmin
    ) internal {
        // canonical L2 WETH with dummy logic
        address canonicalL2Weth = _deploySeedProxy(
            proxyAdmin, _getL2Salt(OrbitSalts.L2_WETH), _getL2Salt(OrbitSalts.L2_WETH_LOGIC)
        );

        // create L2WETH logic and upgrade
        address l2WethLogic = Create2.deploy(
            0, _getL2Salt(OrbitSalts.L2_WETH_LOGIC), _creationCodeFor(aeWethRuntimeCode)
        );
        ProxyAdmin(proxyAdmin).upgrade(ITransparentUpgradeableProxy(canonicalL2Weth), l2WethLogic);

        // canonical L2 WETH gateway with dummy logic
        address canonicalL2WethGateway = _deploySeedProxy(
            proxyAdmin,
            _getL2Salt(OrbitSalts.L2_WETH_GATEWAY),
            _getL2Salt(OrbitSalts.L2_WETH_GATEWAY_LOGIC)
        );

        // create L2WETH gateway logic and upgrade
        address l2WethGatewayLogic = Create2.deploy(
            0,
            _getL2Salt(OrbitSalts.L2_WETH_GATEWAY_LOGIC),
            _creationCodeFor(wethGatewayRuntimeCode)
        );
        ProxyAdmin(proxyAdmin).upgrade(
            ITransparentUpgradeableProxy(canonicalL2WethGateway), l2WethGatewayLogic
        );

        // init gateway
        L2WethGateway(payable(canonicalL2WethGateway)).initialize(
            l1WethGateway, router, l1Weth, address(canonicalL2Weth)
        );

        // init L2Weth
        aeWETH(payable(canonicalL2Weth)).initialize(
            "WETH", "WETH", 18, canonicalL2WethGateway, l1Weth
        );
    }

<<<<<<< HEAD
    function _getL2Salt(bytes memory prefix) internal view returns (bytes32) {
=======
    /**
     * In addition to hard-coded prefix, salt for L2 contracts depends on msg.sender. Deploying L2 token bridge contracts is
     * permissionless. By making msg.sender part of the salt we know exactly which set of contracts is the "canonical" one,
     * deployed by L1TokenBridgeRetryableSender via retryable ticket.
     */
    function _getL2Salt(bytes32 prefix) internal view returns (bytes32) {
>>>>>>> 2d779501
        return keccak256(abi.encodePacked(prefix, msg.sender));
    }

    /**
     * Deploys a proxy with empty logic contract in order to get deterministic address which does not depend on actual logic contract.
     */
    function _deploySeedProxy(address proxyAdmin, bytes32 proxySalt, bytes32 logicSalt)
        internal
        returns (address)
    {
        return address(
            new TransparentUpgradeableProxy{ salt: proxySalt }(
                address(new CanonicalAddressSeed{ salt: logicSalt}()),
                proxyAdmin,
                bytes("")
            )
        );
    }

    /**
     * @notice Generate a creation code that results on a contract with `code` as bytecode.
     *         Source - https://github.com/0xsequence/sstore2/blob/master/contracts/utils/Bytecode.sol
     * @param code The returning value of the resulting `creationCode`
     * @return creationCode (constructor) for new contract
     */
    function _creationCodeFor(bytes memory code) internal pure returns (bytes memory) {
        /*
            0x00    0x63         0x63XXXXXX  PUSH4 _code.length  size
            0x01    0x80         0x80        DUP1                size size
            0x02    0x60         0x600e      PUSH1 14            14 size size
            0x03    0x60         0x6000      PUSH1 00            0 14 size size
            0x04    0x39         0x39        CODECOPY            size
            0x05    0x60         0x6000      PUSH1 00            0 size
            0x06    0xf3         0xf3        RETURN
            <CODE>
        */

        return abi.encodePacked(hex"63", uint32(code.length), hex"80600E6000396000F3", code);
    }
}

/**
 * Dummy contract used as initial logic contract for proxies, in order to get canonical (CREATE2 based) address. Then we can upgrade to any logic without having canonical addresses impacted.
 */
contract CanonicalAddressSeed {}

/**
 * Placeholder for bytecode of token bridge contracts which is sent from L1 to L2 through retryable ticket.
 */
struct L2RuntimeCode {
    bytes router;
    bytes standardGateway;
    bytes customGateway;
    bytes wethGateway;
    bytes aeWeth;
    bytes upgradeExecutor;
    bytes multicall;
}

/**
 * Collection of salts used in CREATE2 deployment of L2 token bridge contracts.
 */
library OrbitSalts {
    bytes public constant L1_PROXY_ADMIN = bytes("OrbitL1ProxyAdmin");
    bytes public constant L1_ROUTER = bytes("OrbitL1GatewayRouterProxy");
    bytes public constant L1_STANDARD_GATEWAY = bytes("OrbitL1StandardGatewayProxy");
    bytes public constant L1_CUSTOM_GATEWAY = bytes("OrbitL1CustomGatewayProxy");
    bytes public constant L1_WETH_GATEWAY = bytes("OrbitL1WethGatewayProxy");

    bytes public constant L2_PROXY_ADMIN = bytes("OrbitL2ProxyAdmin");
    bytes public constant L2_ROUTER_LOGIC = bytes("OrbitL2GatewayRouterLogic");
    bytes public constant L2_ROUTER = bytes("OrbitL2GatewayRouterProxy");
    bytes public constant L2_STANDARD_GATEWAY_LOGIC = bytes("OrbitL2StandardGatewayLogic");
    bytes public constant L2_STANDARD_GATEWAY = bytes("OrbitL2StandardGatewayProxy");
    bytes public constant L2_CUSTOM_GATEWAY_LOGIC = bytes("OrbitL2CustomGatewayLogic");
    bytes public constant L2_CUSTOM_GATEWAY = bytes("OrbitL2CustomGatewayProxy");
    bytes public constant L2_WETH_GATEWAY_LOGIC = bytes("OrbitL2WethGatewayLogic");
    bytes public constant L2_WETH_GATEWAY = bytes("OrbitL2WethGatewayProxy");
    bytes public constant L2_WETH_LOGIC = bytes("OrbitL2WETH");
    bytes public constant L2_WETH = bytes("OrbitL2WETHProxy");
    bytes public constant L2_STANDARD_ERC20 = bytes("OrbitStandardArbERC20");
    bytes public constant UPGRADEABLE_BEACON = bytes("OrbitUpgradeableBeacon");
    bytes public constant BEACON_PROXY_FACTORY = bytes("OrbitBeaconProxyFactory");
    bytes public constant L2_EXECUTOR_LOGIC = bytes("OrbitL2UpgradeExecutorLogic");
    bytes public constant L2_EXECUTOR = bytes("OrbitL2UpgradeExecutorProxy");
    bytes public constant L2_MULTICALL = bytes("OrbitL2Multicall");
}<|MERGE_RESOLUTION|>--- conflicted
+++ resolved
@@ -36,14 +36,16 @@
         address rollupOwner,
         address aliasedL1UpgradeExecutor
     ) external {
-        // create proxyAdmin which will be used for all contracts. Revert if canonical deployment already exists
-        address proxyAdminAddress = Create2.computeAddress(
-            _getL2Salt(OrbitSalts.L2_PROXY_ADMIN),
-            keccak256(type(ProxyAdmin).creationCode),
-            address(this)
-        );
-        if (proxyAdminAddress.code.length > 0) {
-            revert L2AtomicTokenBridgeFactory_AlreadyExists();
+        // Create proxyAdmin which will be used for all contracts. Revert if canonical deployment already exists
+        {
+            address proxyAdminAddress = Create2.computeAddress(
+                _getL2Salt(OrbitSalts.L2_PROXY_ADMIN),
+                keccak256(type(ProxyAdmin).creationCode),
+                address(this)
+            );
+            if (proxyAdminAddress.code.length > 0) {
+                revert L2AtomicTokenBridgeFactory_AlreadyExists();
+            }
         }
         address proxyAdmin =
             address(new ProxyAdmin{ salt: _getL2Salt(OrbitSalts.L2_PROXY_ADMIN) }());
@@ -80,12 +82,8 @@
         address aliasedL1UpgradeExecutor
     ) internal returns (address) {
         // canonical L2 upgrade executor with dummy logic
-        address canonicalUpgradeExecutor = address(
-            new TransparentUpgradeableProxy{ salt: _getL2Salt(OrbitSalts.L2_EXECUTOR) }(
-                address(new CanonicalAddressSeed{ salt: _getL2Salt(OrbitSalts.L2_EXECUTOR_LOGIC) }()),
-                proxyAdmin,
-                bytes("")
-            )
+        address canonicalUpgradeExecutor = _deploySeedProxy(
+            proxyAdmin, _getL2Salt(OrbitSalts.L2_EXECUTOR), _getL2Salt(OrbitSalts.L2_EXECUTOR_LOGIC)
         );
 
         // create UpgradeExecutor logic and upgrade to it
@@ -242,16 +240,12 @@
         );
     }
 
-<<<<<<< HEAD
-    function _getL2Salt(bytes memory prefix) internal view returns (bytes32) {
-=======
     /**
      * In addition to hard-coded prefix, salt for L2 contracts depends on msg.sender. Deploying L2 token bridge contracts is
      * permissionless. By making msg.sender part of the salt we know exactly which set of contracts is the "canonical" one,
      * deployed by L1TokenBridgeRetryableSender via retryable ticket.
      */
-    function _getL2Salt(bytes32 prefix) internal view returns (bytes32) {
->>>>>>> 2d779501
+    function _getL2Salt(bytes memory prefix) internal view returns (bytes32) {
         return keccak256(abi.encodePacked(prefix, msg.sender));
     }
 
