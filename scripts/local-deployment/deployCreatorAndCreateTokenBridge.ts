--- conflicted
+++ resolved
@@ -117,15 +117,9 @@
 
   const { l1TokenBridgeCreator, retryableSender } =
     await deployL1TokenBridgeCreator(
-<<<<<<< HEAD
-      parentDeployer,
-      childDeployer.provider!,
-      l1Weth
-=======
       l1Deployer,
       l1Weth,
       gasLimitForL2FactoryDeployment
->>>>>>> 6dff4c5b
     )
   console.log('L1TokenBridgeCreator', l1TokenBridgeCreator.address)
   console.log('L1TokenBridgeRetryableSender', retryableSender.address)
