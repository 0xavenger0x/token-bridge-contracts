{
  "name": "@arbitrum/token-bridge-contracts",
  "version": "1.0.1-beta.2",
  "license": "Apache-2.0",
  "scripts": {
    "prepublishOnly": "hardhat clean && hardhat compile",
    "build": "hardhat compile",
    "build:0.6": "INTERFACE_TESTER_SOLC_VERSION=0.6.9 yarn run build",
    "build:0.7": "INTERFACE_TESTER_SOLC_VERSION=0.7.0 yarn run build",
    "build:0.8": "INTERFACE_TESTER_SOLC_VERSION=0.8.15 yarn run build",
    "lint:js": "eslint .",
    "lint:solidity": "solhint 'contracts/**/*.sol'",
    "lint": "yarn lint:solidity && yarn lint:js",
    "format": "prettier './**/*.{js,json,md,ts,yml,sol}' --write && yarn lint --fix",
    "test:compatibility": "yarn run build:0.6 && yarn run build:0.7 && yarn run build:0.8",
    "test": "hardhat test test/*.ts",
    "test:e2e": "hardhat test test/*.e2e.ts",
    "test:l1": "hardhat test test/*.l1.ts",
    "test:l2": "hardhat test test/*.l2.ts",
    "test:unit": "forge test",
    "test:e2e:local-env": "yarn hardhat test test-e2e/*",
    "test:storage": "./scripts/storage_layout_test.bash",
    "deploy:local:token-bridge": "ts-node ./scripts/local-deployment/deployCreatorAndCreateTokenBridge.ts",
    "deploy:goerli:token-bridge-creator": "ts-node ./scripts/goerli-deployment/deployTokenBridgeCreator.ts",
    "create:goerli:token-bridge": "ts-node ./scripts/goerli-deployment/createTokenBridge.ts",
    "test:tokenbridge:deployment": "hardhat test test-e2e/tokenBridgeDeploymentTest.ts",
    "typechain": "hardhat typechain",
    "deploy:tokenbridge": "hardhat run scripts/deploy_token_bridge_l1.ts --network mainnet",
    "gen:uml": "sol2uml ./contracts/tokenbridge/arbitrum,./contracts/tokenbridge/ethereum,./contracts/tokenbridge/libraries -o ./gatewayUML.svg",
    "gen:uml:test": "sol2uml ./contracts/tokenbridge/arbitrum,./contracts/tokenbridge/test -o ./gatewayTestUML.svg",
    "pre:slither": "yarn run post:slither && ln -s ../../node_modules/arb-bridge-eth && ln -s ../../node_modules/arbos-precompiles",
    "slither": "yarn run pre:slither && slither --hardhat-artifacts-directory build/contracts .  --filter-paths 'node_modules|arb-bridge-eth|arbos-precompiles' && yarn run post:slither",
    "post:slither": "rm -f arb-bridge-eth && rm -f arbos-precompiles"
  },
  "files": [
    "contracts",
    "build/contracts"
  ],
  "dependencies": {
<<<<<<< HEAD
    "@arbitrum/nitro-contracts": "^1.0.0-beta.8",
    "@offchainlabs/upgrade-executor": "^1.0.0-beta.2",
    "@openzeppelin/contracts": "4.8.3",
    "@openzeppelin/contracts-upgradeable": "4.8.3"
=======
    "@arbitrum/nitro-contracts": "1.0.0-beta.8",
    "@openzeppelin/contracts": "3.4.2",
    "@openzeppelin/contracts-upgradeable": "3.4.2",
    "hardhat": "2.9.9"
>>>>>>> 33d399df
  },
  "devDependencies": {
    "@arbitrum/sdk": "^3.1.3",
    "@nomiclabs/hardhat-ethers": "^2.0.1",
    "@nomiclabs/hardhat-etherscan": "^3.1.0",
    "@nomiclabs/hardhat-waffle": "^2.0.1",
    "@typechain/ethers-v5": "^7.0.1",
    "@typechain/hardhat": "^2.3.0",
    "@types/chai": "^4.2.15",
    "@types/mocha": "^9.0.0",
    "@types/node": "^14.14.28",
    "@types/prompts": "^2.0.14",
    "@typescript-eslint/eslint-plugin": "^4.29.0",
    "@typescript-eslint/eslint-plugin-tslint": "^5.30.6",
    "@typescript-eslint/parser": "^4.29.0",
    "arb-upgrades": "0.0.1",
    "chai": "^4.2.0",
    "dotenv": "^10.0.0",
    "eslint": "^7.32.0",
    "eslint-config-prettier": "^8.3.0",
    "eslint-plugin-mocha": "^9.0.0",
    "eslint-plugin-prettier": "^4.0.0",
    "ethereum-waffle": "^3.2.0",
    "ethers": "^5.4.5",
<<<<<<< HEAD
    "hardhat": "2.17.3",
    "hardhat-contract-sizer": "^2.10.0",
=======
>>>>>>> 33d399df
    "hardhat-deploy": "^0.9.1",
    "hardhat-gas-reporter": "^1.0.4",
    "prettier": "^2.3.2",
    "prettier-plugin-solidity": "^1.0.0-beta.17",
    "prompts": "^2.4.1",
    "sol2uml": "^2.5.4",
    "solhint": "^3.2.0",
    "solhint-plugin-prettier": "^0.0.5",
    "solidity-coverage": "v0.7.17",
    "ts-node": "^10.9.1",
    "tslint": "^6.1.3",
    "typechain": "^5.1.2",
    "typescript": "^4.2.2"
  },
  "optionalDependencies": {
    "@openzeppelin/upgrades-core": "^1.24.1"
  }
}<|MERGE_RESOLUTION|>--- conflicted
+++ resolved
@@ -37,17 +37,10 @@
     "build/contracts"
   ],
   "dependencies": {
-<<<<<<< HEAD
     "@arbitrum/nitro-contracts": "^1.0.0-beta.8",
     "@offchainlabs/upgrade-executor": "^1.0.0-beta.2",
     "@openzeppelin/contracts": "4.8.3",
     "@openzeppelin/contracts-upgradeable": "4.8.3"
-=======
-    "@arbitrum/nitro-contracts": "1.0.0-beta.8",
-    "@openzeppelin/contracts": "3.4.2",
-    "@openzeppelin/contracts-upgradeable": "3.4.2",
-    "hardhat": "2.9.9"
->>>>>>> 33d399df
   },
   "devDependencies": {
     "@arbitrum/sdk": "^3.1.3",
@@ -72,11 +65,8 @@
     "eslint-plugin-prettier": "^4.0.0",
     "ethereum-waffle": "^3.2.0",
     "ethers": "^5.4.5",
-<<<<<<< HEAD
     "hardhat": "2.17.3",
     "hardhat-contract-sizer": "^2.10.0",
-=======
->>>>>>> 33d399df
     "hardhat-deploy": "^0.9.1",
     "hardhat-gas-reporter": "^1.0.4",
     "prettier": "^2.3.2",
