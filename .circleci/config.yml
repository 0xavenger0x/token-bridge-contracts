--- conflicted
+++ resolved
@@ -65,39 +65,7 @@
             cd packages/arb-node-core
             go mod download
       - save_cache: *save_go_cache
-<<<<<<< HEAD
   package-audit:
-=======
-  arb-ts:
-    docker:
-      - image: offchainlabs/frontend-base:0.6.1
-    environment:
-      TEST_RESULTS: *test-path
-    steps:
-      - checkout
-      - run:
-          name: 'Pull Submodules'
-          command: |
-            git submodule update --init --recommend-shallow packages/arb-os
-      - run: mkdir -p $TEST_RESULTS
-      - restore_cache: *restore_yarn_cache
-      - run: yarn install --cache-folder ~/.cache/yarn
-      - save_cache: *save_yarn_cache
-      - run:
-          name: test arb-ts
-          command: |
-            yarn
-            yarn build --reporter-options output=${TEST_RESULTS}/arb-ts.xml
-            yarn lint --format junit -o ${TEST_RESULTS}/arb-ts-lint.xml
-          working_directory: /home/user/project/packages/arb-ts
-      - run:
-          name: Upload Coverage to Codecov
-          command: codecovbash
-          working_directory: /home/user/project/packages
-      - store_test_results:
-          path: *test-path
-  arb-ts-audit:
->>>>>>> 62b3bbb2
     docker:
       - image: offchainlabs/frontend-base:0.6.1
     steps:
