--- conflicted
+++ resolved
@@ -17,10 +17,6 @@
     cd rocksdb-6.20.3 && \
     PREFIX=/usr make shared_lib install-shared && \
     curl -fsSL https://deb.nodesource.com/setup_14.x | bash - && \
-<<<<<<< HEAD
-    apt-get install -y git librocksdb-dev libgmp-dev libssl-dev libusb-dev pkg-config sudo netcat-openbsd nodejs gcc g++ && \
-=======
->>>>>>> b0ba01d6
     curl -sL https://dl.yarnpkg.com/debian/pubkey.gpg | gpg --dearmor | sudo tee /usr/share/keyrings/yarnkey.gpg >/dev/null && \
     echo "deb [signed-by=/usr/share/keyrings/yarnkey.gpg] https://dl.yarnpkg.com/debian stable main" | sudo tee /etc/apt/sources.list.d/yarn.list && \
     apt-get update && sudo apt-get install yarn && \
