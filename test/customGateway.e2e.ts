--- conflicted
+++ resolved
@@ -41,13 +41,8 @@
     accounts = await ethers.getSigners()
 
     // l1 side deploy
-<<<<<<< HEAD
-    const L1RouterTestBridge = await ethers.getContractFactory(
-      'L1GatewayRouter'
-=======
     const L1RouterTestBridge: ContractFactory = await ethers.getContractFactory(
       'L1GatewayRouterTester'
->>>>>>> f663a4aa
     )
     l1RouterTestBridge = await L1RouterTestBridge.deploy()
 
@@ -63,13 +58,8 @@
     )
     l2TestBridge = await L2TestBridge.deploy()
 
-<<<<<<< HEAD
-    const L2RouterTestBridge = await ethers.getContractFactory(
-      'L2GatewayRouter'
-=======
     const L2RouterTestBridge: ContractFactory = await ethers.getContractFactory(
       'L2GatewayRouterTester'
->>>>>>> f663a4aa
     )
     l2RouterTestBridge = await L2RouterTestBridge.deploy()
 
@@ -102,10 +92,6 @@
 
   it('should deposit tokens', async function () {
     // custom token setup
-<<<<<<< HEAD
-    const L1CustomToken = await ethers.getContractFactory('TestCustomTokenL1')
-    const l1CustomToken = await L1CustomToken.deploy(l1TestBridge.address)
-=======
     const L1CustomToken: ContractFactory = await ethers.getContractFactory(
       'TestCustomTokenL1'
     )
@@ -113,7 +99,6 @@
       l1TestBridge.address,
       l1RouterTestBridge.address
     )
->>>>>>> f663a4aa
 
     const L2Token = await ethers.getContractFactory('TestArbCustomToken')
     const l2Token = await L2Token.deploy(
@@ -166,10 +151,6 @@
 
   it('should withdraw tokens', async function () {
     // custom token setup
-<<<<<<< HEAD
-    const L1CustomToken = await ethers.getContractFactory('TestCustomTokenL1')
-    const l1CustomToken = await L1CustomToken.deploy(l1TestBridge.address)
-=======
     const L1CustomToken: ContractFactory = await ethers.getContractFactory(
       'TestCustomTokenL1'
     )
@@ -177,7 +158,6 @@
       l1TestBridge.address,
       l1RouterTestBridge.address
     )
->>>>>>> f663a4aa
 
     const L2Token = await ethers.getContractFactory('TestArbCustomToken')
     const l2Token = await L2Token.deploy(
@@ -237,10 +217,6 @@
   })
   it('should force withdraw tokens if no token is deployed in L2', async function () {
     // custom token setup
-<<<<<<< HEAD
-    const L1CustomToken = await ethers.getContractFactory('TestCustomTokenL1')
-    const l1CustomToken = await L1CustomToken.deploy(l1TestBridge.address)
-=======
     const L1CustomToken: ContractFactory = await ethers.getContractFactory(
       'TestCustomTokenL1'
     )
@@ -248,7 +224,6 @@
       l1TestBridge.address,
       l1RouterTestBridge.address
     )
->>>>>>> f663a4aa
 
     // register a non-existent L2 token so we can test the force withdrawal
     await l1TestBridge.forceRegisterTokenToL2(
