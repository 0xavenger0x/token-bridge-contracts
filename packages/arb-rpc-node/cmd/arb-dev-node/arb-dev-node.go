--- conflicted
+++ resolved
@@ -356,11 +356,9 @@
 	plugins := make(map[string]interface{})
 	plugins["evm"] = dev.NewEVM(backend)
 
-<<<<<<< HEAD
-	web3Server, err := web3.GenerateWeb3Server(srv, privateKeys, web3.ServerConfig{Mode: web3.GanacheMode}, plugins, nil)
-=======
-	web3Server, err := web3.GenerateWeb3Server(srv, privateKeys, web3.DefaultConfig, plugins, nil)
->>>>>>> 308100f6
+	rpcConfig := web3.DefaultConfig
+	rpcConfig.Mode = web3.GanacheMode
+	web3Server, err := web3.GenerateWeb3Server(srv, privateKeys, rpcConfig, plugins, nil)
 	if err != nil {
 		return err
 	}
