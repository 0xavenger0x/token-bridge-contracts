--- conflicted
+++ resolved
@@ -267,15 +267,11 @@
 
 const maxTxDataSize int = 100_000
 
-<<<<<<< HEAD
-func (b *SequencerBatcher) SendTransaction(ctx context.Context, startTx *types.Transaction) error {
+func (b *SequencerBatcher) SendTransaction(startCtx context.Context, startTx *types.Transaction) error {
 	if b.config.Node.Sequencer.Dangerous.DisableUserMessageSequencing {
 		return errors.New("user transaction sequencing disabled")
 	}
 
-=======
-func (b *SequencerBatcher) SendTransaction(startCtx context.Context, startTx *types.Transaction) error {
->>>>>>> 40106d2f
 	_, err := types.Sender(b.signer, startTx)
 	if err != nil {
 		logger.Warn().Err(err).Msg("error processing user transaction")
