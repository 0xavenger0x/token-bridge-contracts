--- conflicted
+++ resolved
@@ -622,35 +622,6 @@
 		}
 	}
 
-<<<<<<< HEAD
-=======
-	// Check if we need to reorg because we've exceeded the window
-	firstSeqBatchItem := batchItems[0]
-	if len(firstSeqBatchItem.SequencerMessage) == 0 {
-		firstSeqBatchItem = batchItems[1]
-	}
-	firstSeqMsg, err := inbox.NewInboxMessageFromData(firstSeqBatchItem.SequencerMessage)
-	if err != nil {
-		return false, err
-	}
-	newestChainTime, err := getChainTime(ctx, b.client)
-	if err != nil {
-		return false, err
-	}
-	delayBlocks := new(big.Int).Sub(newestChainTime.BlockNum.AsInt(), firstSeqMsg.ChainTime.BlockNum.AsInt())
-	delaySeconds := new(big.Int).Sub(newestChainTime.Timestamp, firstSeqMsg.ChainTime.Timestamp)
-	if delayBlocks.Cmp(b.maxDelayBlocks) > 0 || delaySeconds.Cmp(b.maxDelaySeconds) > 0 {
-		logger.Error().Str("delayBlocks", delayBlocks.String()).Str("delaySeconds", delaySeconds.String()).Msg("Exceeded max sequencer delay! Reorganizing to compensate...")
-
-		err = b.reorgToNewTimestamp(ctx, prevMsgCount, newestChainTime)
-		if err != nil {
-			return false, errors.Wrap(err, "error during reorg after exceeded max sequencer delay")
-		}
-
-		return false, errors.New("exceeded max sequencer delay, reorganized to compensate")
-	}
-
->>>>>>> 6eef4234
 	var transactionsData []byte
 	var transactionsLengths []*big.Int
 	var metadata []*big.Int
@@ -797,7 +768,10 @@
 			Str("aheadSeconds", aheadSeconds.String()).
 			Msg("Exceeded max sequencer delay! Reorganizing to compensate...")
 
-		b.reorgToNewTimestamp(ctx, prevMsgCount, newestChainTime)
+		err = b.reorgToNewTimestamp(ctx, prevMsgCount, newestChainTime)
+		if err != nil {
+			return false, errors.Wrap(err, "error during reorg after exceeded max sequencer delay")
+		}
 
 		return false, errors.New("exceeded max sequencer delay, reorganized to compensate")
 	}
