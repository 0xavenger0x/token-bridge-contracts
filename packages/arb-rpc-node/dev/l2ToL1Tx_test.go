/*
* Copyright 2021, Offchain Labs, Inc.
*
* Licensed under the Apache License, Version 2.0 (the "License");
* you may not use this file except in compliance with the License.
* You may obtain a copy of the License at
*
*    http://www.apache.org/licenses/LICENSE-2.0
*
* Unless required by applicable law or agreed to in writing, software
* distributed under the License is distributed on an "AS IS" BASIS,
* WITHOUT WARRANTIES OR CONDITIONS OF ANY KIND, either express or implied.
* See the License for the specific language governing permissions and
* limitations under the License.
 */

package dev

import (
	"bytes"
	"context"
	"math/big"
	"math/rand"
	"testing"

	"github.com/ethereum/go-ethereum/accounts/abi/bind"
	ethcommon "github.com/ethereum/go-ethereum/common"
	"github.com/ethereum/go-ethereum/common/hexutil"
	"github.com/ethereum/go-ethereum/core/types"
	"github.com/ethereum/go-ethereum/crypto"

	"github.com/offchainlabs/arbitrum/packages/arb-evm/arbos"
	"github.com/offchainlabs/arbitrum/packages/arb-evm/arboscontracts"
	"github.com/offchainlabs/arbitrum/packages/arb-evm/evm"
	"github.com/offchainlabs/arbitrum/packages/arb-evm/message"
	"github.com/offchainlabs/arbitrum/packages/arb-rpc-node/web3"
	"github.com/offchainlabs/arbitrum/packages/arb-util/common"
	"github.com/offchainlabs/arbitrum/packages/arb-util/ethbridgecontracts"
	"github.com/offchainlabs/arbitrum/packages/arb-util/protocol"
	"github.com/offchainlabs/arbitrum/packages/arb-util/test"
)

func TestL2ToL1Tx(t *testing.T) {
	config := protocol.ChainParams{
		GracePeriod:               common.NewTimeBlocksInt(3),
		ArbGasSpeedLimitPerSecond: 2000000000000,
	}

<<<<<<< HEAD
	upgraderAuth, upgraderAccount := OptsAddressPair(t, nil)
	backend, db, srv, cancelDevNode := NewTestDevNode(t, *arbosfile, config, upgraderAccount, nil)
=======
	upgraderAuth, upgraderAccount := OwnerAuthPair(t, nil)
	backend, db, srv, cancelDevNode := NewSimpleTestDevNode(t, config, upgraderAccount)
>>>>>>> 0d720d31
	defer cancelDevNode()

	client := web3.NewEthClient(srv, true)
	arbSys, err := arboscontracts.NewArbSys(arbos.ARB_SYS_ADDRESS, client)
	if err != nil {
		t.Fatal(err)
	}
	privkey, err := crypto.GenerateKey()
	if err != nil {
		t.Fatal(err)
	}
	auth := bind.NewKeyedTransactor(privkey)

	clnt, auths := test.SimulatedBackend(t)
	ethAuth := auths[0]
	deposit := message.EthDepositTx{
		L2Message: message.NewSafeL2Message(message.ContractTransaction{
			BasicTx: message.BasicTx{
				MaxGas:      big.NewInt(1000000),
				GasPriceBid: big.NewInt(0),
				DestAddress: common.NewAddressFromEth(auth.From),
				Payment:     big.NewInt(100),
				Data:        nil,
			},
		}),
	}
	if _, err := backend.AddInboxMessage(deposit, common.RandAddress()); err != nil {
		t.Fatal(err)
	}

	if doUpgrade {
		UpgradeTestDevNode(t, backend, srv, upgraderAuth)
	}

	latest, err := backend.db.LatestBlock()
	test.FailIfError(t, err)
	blockInfo, _, err := backend.db.GetBlockResults(latest)
	test.FailIfError(t, err)
	if blockInfo == nil {
		t.Fatal("should get block info")
	}

	rand.Seed(534523435)

	withdrawAmount := big.NewInt(1)

	l2SendLogs := make([]*arboscontracts.ArbSysL2ToL1Transaction, 0)
	l1Dests := make([]common.Address, 0)
	for i := 0; i < 12; i++ {
		dest := common.RandAddress()
		l1Dests = append(l1Dests, dest)
		t.Log("Send tx to L1", dest.Hex())
		tx, err := arbSys.SendTxToL1(&bind.TransactOpts{
			From:     auth.From,
			Nonce:    auth.Nonce,
			Signer:   auth.Signer,
			Value:    withdrawAmount,
			GasPrice: nil,
			GasLimit: 0,
			Context:  nil,
		}, dest.ToEthAddress(), nil)
		if err != nil {
			t.Fatal(err)
		}
		arbRes, _, _, err := backend.db.GetRequest(common.NewHashFromEth(tx.Hash()))
		test.FailIfError(t, err)
		if len(arbRes.ReturnData) != 32 {
			t.Fatal("expected return data")
		}
		l2SendNum := new(big.Int).SetBytes(arbRes.ReturnData)
		if l2SendNum.Cmp(big.NewInt(int64(i))) != 0 {
			t.Fatal("unexpected l2 send num", l2SendNum, "instead of", i)
		}
		receipt, err := client.TransactionReceipt(context.Background(), tx.Hash())
		test.FailIfError(t, err)
		if len(receipt.Logs) != 1 {
			t.Fatal("unexpected log count")
		}
		sendLog := receipt.Logs[0]
		if sendLog.Topics[0] != arbos.L2ToL1TransactionID {
			t.Fatal("unexpected topic", sendLog.Topics[0], arbos.L2ToL1TransactionID)
		}
		parsedEv, err := arbSys.ParseL2ToL1Transaction(*sendLog)
		if err != nil {
			t.Fatal(err)
		}
		if parsedEv.UniqueId.Cmp(l2SendNum) != 0 {
			t.Fatal("incorrect unique id")
		}
		l2SendLogs = append(l2SendLogs, parsedEv)
		if i%8 == 0 {
			// ArbOS spaces out sends every 1800 seconds by default, so advance one send
			backend.l1Emulator.IncreaseTime(1800)
		}
	}

	batches := make([]*evm.MerkleRootResult, 0)
	for i := 0; i < 3; i++ {
		batch, err := db.GetMessageBatch(big.NewInt(int64(i)))
		if err != nil {
			t.Fatal(err)
		}
		if batch == nil {
			t.Fatal("message batch not found")
		}
		if batch.BatchNumber.Cmp(big.NewInt(int64(i))) != 0 {
			t.Fatal("wrong batch num")
		}
		batches = append(batches, batch)
	}

	bridgeAddress, _, bridge, err := ethbridgecontracts.DeployBridge(ethAuth, clnt)
	test.FailIfError(t, err)
	outboxAddress, _, outbox, err := ethbridgecontracts.DeployOutbox(ethAuth, clnt)
	test.FailIfError(t, err)
	inboxAddress, _, inbox, err := ethbridgecontracts.DeployInbox(ethAuth, clnt)
	test.FailIfError(t, err)
	clnt.Commit()

	_, err = bridge.Initialize(ethAuth)
	test.FailIfError(t, err)
	_, err = outbox.Initialize(ethAuth, ethAuth.From, bridgeAddress)
	test.FailIfError(t, err)
	_, err = inbox.Initialize(ethAuth, bridgeAddress, ethcommon.Address{})
	test.FailIfError(t, err)
	clnt.Commit()

	_, err = bridge.SetOutbox(ethAuth, outboxAddress, true)
	test.FailIfError(t, err)
	_, err = bridge.SetInbox(ethAuth, inboxAddress, true)
	test.FailIfError(t, err)
	clnt.Commit()

	bridgeDeposit := big.NewInt(100000000)
	_, err = inbox.DepositEth(&bind.TransactOpts{
		From:     ethAuth.From,
		Nonce:    ethAuth.Nonce,
		Signer:   ethAuth.Signer,
		Value:    bridgeDeposit,
		GasPrice: nil,
		GasLimit: 0,
		Context:  nil,
	}, big.NewInt(0))
	if err != nil {
		t.Fatal(err)
	}
	clnt.Commit()

	beforeBridgeBalance, err := clnt.BalanceAt(context.Background(), bridgeAddress, nil)
	if err != nil {
		t.Fatal(err)
	}
	if beforeBridgeBalance.Cmp(bridgeDeposit) != 0 {
		t.Fatal("bridge didn't receive balance")
	}
	sendCount, err := backend.arbcore.GetSendCount()
	if err != nil {
		t.Fatal(err)
	}
	sends, err := backend.arbcore.GetSends(big.NewInt(0), sendCount)
	if err != nil {
		t.Fatal(err)
	}

	var sendsData []byte
	var sendLengths []*big.Int
	for _, send := range sends {
		sendsData = append(sendsData, send...)
		sendLengths = append(sendLengths, big.NewInt(int64(len(send))))
	}
	_, err = outbox.ProcessOutgoingMessages(ethAuth, sendsData, sendLengths)
	if err != nil {
		t.Fatal(err)
	}
	clnt.Commit()

	for i, batch := range batches {
		root, err := outbox.OutboxEntries(&bind.CallOpts{}, big.NewInt(int64(i)))
		test.FailIfError(t, err)
		if root != batch.Tree.Hash() {
			t.Fatal("wrong root")
		}
	}

	nodeInterface, err := arboscontracts.NewNodeInterface(arbos.ARB_NODE_INTERFACE_ADDRESS, client)
	if err != nil {
		t.Fatal(err)
	}

	totalEntries := 0
	for i, batch := range batches {
		entries := batch.Tree.Entries()
		for j, entry := range entries {
			send, err := evm.NewVirtualSendResultFromData(entry)
			if err != nil {
				t.Fatal(err)
			}
			res, ok := send.(*evm.L2ToL1TxResult)
			if !ok {
				t.Fatal("expected l2 to l1 result")
			}

			// Verify that the L2 log emitted with this event was correct
			l2SendLog := l2SendLogs[totalEntries]
			if l2SendLog.BatchNumber.Cmp(big.NewInt(int64(i))) != 0 {
				t.Fatal("wrong batch num")
			}
			if l2SendLog.IndexInBatch.Cmp(big.NewInt(int64(j))) != 0 {
				t.Fatal("wrong item num")
			}
			if l2SendLog.Caller != res.L2Sender.ToEthAddress() {
				t.Fatal("wrong l2 sender")
			}
			if l2SendLog.Destination != res.L1Dest.ToEthAddress() {
				t.Fatal("wrong l1 dest")
			}
			if l2SendLog.ArbBlockNum.Cmp(res.L2Block) != 0 {
				t.Fatal("wrong l2 block")
			}
			if l2SendLog.EthBlockNum.Cmp(res.L1Block) != 0 {
				t.Fatal("wrong l1 block")
			}
			if l2SendLog.Timestamp.Cmp(res.Timestamp) != 0 {
				t.Fatal("wrong timestamp")
			}
			if l2SendLog.Callvalue.Cmp(res.Value) != 0 {
				t.Fatal("wrong amount")
			}
			if !bytes.Equal(l2SendLog.Data, res.Calldata) {
				t.Fatal("wrong calldata")
			}

			batchNum := big.NewInt(int64(i))
			index := uint64(j)
			msgData, err := nodeInterface.LookupMessageBatchProof(&bind.CallOpts{}, batchNum, index)
			if err != nil {
				t.Fatal(err)
			}

			if msgData.L2Sender != res.L2Sender.ToEthAddress() {
				t.Fatal("wrong l2 sender")
			}
			if msgData.L1Dest != res.L1Dest.ToEthAddress() {
				t.Fatal("wrong l1 dest")
			}
			if msgData.L2Block.Cmp(res.L2Block) != 0 {
				t.Fatal("wrong l2 block")
			}
			if msgData.L1Block.Cmp(res.L1Block) != 0 {
				t.Fatal("wrong l1 block")
			}
			if msgData.Timestamp.Cmp(res.Timestamp) != 0 {
				t.Fatal("wrong timestamp")
			}
			if msgData.Amount.Cmp(res.Value) != 0 {
				t.Fatal("wrong amount")
			}
			if !bytes.Equal(msgData.CalldataForL1, res.Calldata) {
				t.Fatal("wrong calldata")
			}
			t.Log("Execute", msgData.L1Dest.Hex(), msgData.Amount, hexutil.Encode(msgData.CalldataForL1))
			tx, err := outbox.ExecuteTransaction(
				ethAuth,
				batchNum,
				msgData.Proof,
				msgData.Path,
				msgData.L2Sender,
				msgData.L1Dest,
				msgData.L2Block,
				msgData.L1Block,
				msgData.Timestamp,
				msgData.Amount,
				msgData.CalldataForL1,
			)
			if err != nil {
				t.Fatal(err)
			}
			clnt.Commit()
			receipt, err := clnt.TransactionReceipt(context.Background(), tx.Hash())
			if err != nil {
				t.Fatal(err)
			}
			if receipt.Status == types.ReceiptStatusFailed {
				t.Fatal("transaction failed")
			}
			totalEntries++
		}
	}

	for _, dest := range l1Dests[:totalEntries] {
		code, err := clnt.CodeAt(context.Background(), dest.ToEthAddress(), nil)
		if err != nil {
			t.Fatal(err)
		}
		if len(code) != 0 {
			t.Fatal("should have no code")
		}

		balance, err := clnt.BalanceAt(context.Background(), dest.ToEthAddress(), nil)
		if err != nil {
			t.Fatal(err)
		}
		if balance.Cmp(withdrawAmount) != 0 {
			t.Fatal("wrong balance after", balance)
		}
	}
}<|MERGE_RESOLUTION|>--- conflicted
+++ resolved
@@ -46,13 +46,8 @@
 		ArbGasSpeedLimitPerSecond: 2000000000000,
 	}
 
-<<<<<<< HEAD
 	upgraderAuth, upgraderAccount := OptsAddressPair(t, nil)
-	backend, db, srv, cancelDevNode := NewTestDevNode(t, *arbosfile, config, upgraderAccount, nil)
-=======
-	upgraderAuth, upgraderAccount := OwnerAuthPair(t, nil)
 	backend, db, srv, cancelDevNode := NewSimpleTestDevNode(t, config, upgraderAccount)
->>>>>>> 0d720d31
 	defer cancelDevNode()
 
 	client := web3.NewEthClient(srv, true)
