--- conflicted
+++ resolved
@@ -44,15 +44,6 @@
 
 const maxGas = 1<<31 - 1
 
-<<<<<<< HEAD
-=======
-type ServerConfig struct {
-	Mode          RpcMode
-	MaxCallAVMGas uint64
-	DevopsStubs   bool
-}
-
->>>>>>> 5ef64c42
 type Server struct {
 	srv                   *aggregator.Server
 	ganacheMode           bool
