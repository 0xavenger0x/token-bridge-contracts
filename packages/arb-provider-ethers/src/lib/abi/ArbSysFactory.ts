--- conflicted
+++ resolved
@@ -70,11 +70,7 @@
   {
     constant: true,
     inputs: [],
-<<<<<<< HEAD
-    name: 'currentMessageBlock',
-=======
     name: 'blockLowerBound',
->>>>>>> 6cc6d205
     outputs: [
       {
         name: '',
@@ -88,11 +84,7 @@
   {
     constant: true,
     inputs: [],
-<<<<<<< HEAD
-    name: 'currentMessageTimestamp',
-=======
     name: 'timestampLowerBound',
->>>>>>> 6cc6d205
     outputs: [
       {
         name: '',
