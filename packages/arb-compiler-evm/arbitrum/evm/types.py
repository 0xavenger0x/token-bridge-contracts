# Copyright 2019, Offchain Labs, Inc.
#
# Licensed under the Apache License, Version 2.0 (the "License");
# you may not use this file except in compliance with the License.
# You may obtain a copy of the License at
#
#     http://www.apache.org/licenses/LICENSE-2.0
#
# Unless required by applicable law or agreed to in writing, software
# distributed under the License is distributed on an "AS IS" BASIS,
# WITHOUT WARRANTIES OR CONDITIONS OF ANY KIND, either express or implied.
# See the License for the specific language governing permissions and
# limitations under the License.

from .. import std
from .. import value


message = std.Struct(
    "message",
    [
        ("type", value.IntType()),
        ("sender", value.IntType()),
        ("message", value.ValueType()),
    ],
)

token_transfer_message = std.Struct(
    "token_transfer_message",
    [
        ("token_address", value.IntType()),
        ("dest", value.IntType()),
        ("amount", value.IntType()),
    ],
)

eth_transfer_message = std.Struct(
    "eth_transfer_message", [("dest", value.IntType()), ("amount", value.IntType())]
)

tx_message = std.Struct(
    "tx_message",
    [
        ("to", value.IntType()),
        ("sequence_num", value.IntType()),
        ("value", value.IntType()),
        ("data", value.ValueType()),
<<<<<<< HEAD
        ("block_number", value.IntType()),
        ("txhash", value.IntType()),
=======
>>>>>>> fc6d6520
    ],
)

tx_call_data = std.Struct(
    "tx_call_data",
    [
        ("dest", value.IntType()),
        ("value", value.IntType()),
        ("data", value.ValueType()),
    ],
)

local_exec_state = std.Struct(
    "local_exec_state",
    [
        ("data", value.ValueType()),
        ("caller", value.IntType()),
        ("value", value.IntType()),
    ],
)

ethbridge_message = std.Struct(
    "ethbridge_message",
    [
        ("timestamp", value.IntType()),
        ("block_number", value.IntType()),
        ("txhash", value.IntType()),
        ("message", message.typ),
    ],
)<|MERGE_RESOLUTION|>--- conflicted
+++ resolved
@@ -45,11 +45,6 @@
         ("sequence_num", value.IntType()),
         ("value", value.IntType()),
         ("data", value.ValueType()),
-<<<<<<< HEAD
-        ("block_number", value.IntType()),
-        ("txhash", value.IntType()),
-=======
->>>>>>> fc6d6520
     ],
 )
 
@@ -74,7 +69,6 @@
 ethbridge_message = std.Struct(
     "ethbridge_message",
     [
-        ("timestamp", value.IntType()),
         ("block_number", value.IntType()),
         ("txhash", value.IntType()),
         ("message", message.typ),
