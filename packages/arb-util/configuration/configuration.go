/*
 * Copyright 2021, Offchain Labs, Inc.
 *
 * Licensed under the Apache License, Version 2.0 (the "License");
 * you may not use this file except in compliance with the License.
 * You may obtain a copy of the License at
 *
 *    http://www.apache.org/licenses/LICENSE-2.0
 *
 * Unless required by applicable law or agreed to in writing, software
 * distributed under the License is distributed on an "AS IS" BASIS,
 * WITHOUT WARRANTIES OR CONDITIONS OF ANY KIND, either express or implied.
 * See the License for the specific language governing permissions and
 * limitations under the License.
 */

package configuration

import (
	"context"
	"fmt"
	"io"
	"math/big"
	"net/http"
	"os"
	"path"
	"path/filepath"
	"strings"
	"time"

	"github.com/knadh/koanf"
	"github.com/knadh/koanf/parsers/json"
	"github.com/knadh/koanf/providers/confmap"
	"github.com/knadh/koanf/providers/env"
	"github.com/knadh/koanf/providers/file"
	"github.com/knadh/koanf/providers/posflag"
	"github.com/knadh/koanf/providers/rawbytes"
	"github.com/knadh/koanf/providers/s3"
	"github.com/mitchellh/mapstructure"
	"github.com/pkg/errors"
	"github.com/rs/zerolog/log"
	flag "github.com/spf13/pflag"

	"github.com/offchainlabs/arbitrum/packages/arb-util/ethutils"
)

const PASSWORD_NOT_SET = "PASSWORD_NOT_SET"

var logger = log.With().Caller().Stack().Str("component", "configuration").Logger()

type Conf struct {
	Dump      bool   `koanf:"dump"`
	EnvPrefix string `koanf:"env-prefix"`
	File      string `koanf:"file"`
	S3        S3     `koanf:"s3"`
	String    string `koanf:"string"`
}

type Core struct {
	Cache                     CoreCache     `koanf:"cache"`
	CheckpointGasFrequency    int           `koanf:"checkpoint-gas-frequency"`
	CheckpointLoadGasCost     int           `koanf:"checkpoint-load-gas-cost"`
	CheckpointLoadGasFactor   int           `koanf:"checkpoint-load-gas-factor"`
	CheckpointMaxExecutionGas int           `koanf:"checkpoint-max-execution-gas"`
	Test                      CoreTest      `koanf:"test"`
	Debug                     bool          `koanf:"debug"`
	IdleSleep                 time.Duration `koanf:"idle-sleep"`
	LazyLoadCoreMachine       bool          `koanf:"lazy-load-core-machine"`
	LazyLoadArchiveQueries    bool          `koanf:"lazy-load-archive-queries"`
	MessageProcessCount       int           `koanf:"message-process-count"`
	SaveRocksdbInterval       time.Duration `koanf:"save-rocksdb-interval"`
	SaveRocksdbPath           string        `koanf:"save-rocksdb-path"`
}

type CoreCache struct {
	BasicInterval int           `koanf:"basic-interval"`
	BasicSize     int           `koanf:"basic-size"`
	Disable       bool          `koanf:"disable"`
	LRUSize       int           `koanf:"lru-size"`
	SeedOnStartup bool          `koanf:"seed-on-startup"`
	TimedExpire   time.Duration `koanf:"timed-expire"`
}

type CoreTest struct {
	JustMetadata        bool        `koanf:"just-metadata"`
	LoadCount           int64       `koanf:"load-count"`
	ReorgTo             TestReorgTo `koanf:"reorg-to"`
	ResetAllExceptInbox bool        `koanf:"reset-all-except-inbox"`
	RunUntil            int64       `koanf:"run-until"`
}

type TestReorgTo struct {
	L1Block int64 `koanf:"l1-block"`
	L2Block int64 `koanf:"l2-block"`
	Log     int64 `koanf:"log"`
	Message int64 `koanf:"message"`
}

type FeedInput struct {
	Timeout time.Duration `koanf:"timeout"`
	URLs    []string      `koanf:"url"`
}

type FeedOutput struct {
	Addr          string        `koanf:"addr"`
	IOTimeout     time.Duration `koanf:"io-timeout"`
	Port          string        `koanf:"port"`
	Ping          time.Duration `koanf:"ping"`
	ClientTimeout time.Duration `koanf:"client-timeout"`
	Queue         int           `koanf:"queue"`
	Workers       int           `koanf:"workers"`
}

type Feed struct {
	Input  FeedInput  `koanf:"input"`
	Output FeedOutput `koanf:"output"`
}

type Healthcheck struct {
	Addr          string `koanf:"addr"`
	Enable        bool   `koanf:"enable"`
	L1Node        bool   `koanf:"l1-node"`
	Metrics       bool   `koanf:"metrics"`
	MetricsPrefix string `koanf:"metrics-prefix"`
	Port          string `koanf:"port"`
	Sequencer     bool   `koanf:"sequencer"`
}

type Lockout struct {
	Redis         string        `koanf:"redis"`
	SelfRPCURL    string        `koanf:"self-rpc-url"`
	Timeout       time.Duration `koanf:"timeout"`
	MaxLatency    time.Duration `koanf:"max-latency"`
	SeqNumTimeout time.Duration `koanf:"seq-num-timeout"`
}

type Aggregator struct {
	InboxAddress string `koanf:"inbox-address"`
	MaxBatchTime int64  `koanf:"max-batch-time"`
	Stateful     bool   `koanf:"stateful"`
}

type RPC struct {
	Addr          string `koanf:"addr"`
	Port          string `koanf:"port"`
	Path          string `koanf:"path"`
	EnableL1Calls bool   `koanf:"enable-l1-calls"`
<<<<<<< HEAD
	EnableTracing bool   `koanf:"enable-tracing"`
=======
	MaxCallGas    uint64 `koanf:"max-call-gas"`
>>>>>>> 308100f6
}

type S3 struct {
	AccessKey string `koanf:"access-key"`
	Bucket    string `koanf:"bucket"`
	ObjectKey string `koanf:"object-key"`
	Region    string `koanf:"region"`
	SecretKey string `koanf:"secret-key"`
}

type L1PostingStrategy struct {
	HighGasThreshold   float64 `koanf:"high-gas-threshold"`
	HighGasDelayBlocks int64   `koanf:"high-gas-delay-blocks"`
}

type SequencerDangerous struct {
	ReorgOutHugeMessages            bool `koanf:"reorg-out-huge-messages" json:"reorg-out-huge-messages"`
	PublishBatchesWithoutLockout    bool `koanf:"publish-batches-without-lockout" json:"publish-batches-without-lockout"`
	RewriteSequencerAddress         bool `koanf:"rewrite-sequencer-address" json:"rewrite-sequencer-address"`
	DisableBatchPosting             bool `koanf:"disable-batch-posting" json:"disable-batch-posting"`
	DisableDelayedMessageSequencing bool `koanf:"disable-delayed-message-sequencing" json:"disable-delayed-message-sequencing"`
}

type Sequencer struct {
	CreateBatchBlockInterval          int64              `koanf:"create-batch-block-interval"`
	ContinueBatchPostingBlockInterval int64              `koanf:"continue-batch-posting-block-interval"`
	DelayedMessagesTargetDelay        int64              `koanf:"delayed-messages-target-delay"`
	Lockout                           Lockout            `koanf:"lockout"`
	L1PostingStrategy                 L1PostingStrategy  `koanf:"l1-posting-strategy"`
	MaxBatchGasCost                   int64              `koanf:"max-batch-gas-cost"`
	GasRefunderAddress                string             `koanf:"gas-refunder-address"`
	GasRefunderExtraGas               uint64             `koanf:"gas-refunder-extra-gas"`
	Dangerous                         SequencerDangerous `koanf:"dangerous"`
}

type WS struct {
	Addr string `koanf:"addr"`
	Port string `koanf:"port"`
	Path string `koanf:"path"`
}

type Forwarder struct {
	Target    string `koanf:"target"`
	Submitter string `koanf:"submitter-address"`
	RpcMode   string `koanf:"rpc-mode"`
}

type Node struct {
	Aggregator          Aggregator    `koanf:"aggregator"`
	Cache               NodeCache     `koanf:"cache"`
	ChainID             uint64        `koanf:"chain-id"`
	Forwarder           Forwarder     `koanf:"forwarder"`
	LogProcessCount     int           `koanf:"log-process-count"`
	LogIdleSleep        time.Duration `koanf:"log-idle-sleep"`
	RPC                 RPC           `koanf:"rpc"`
	Sequencer           Sequencer     `koanf:"sequencer"`
	Type                string        `koanf:"type"`
	WS                  WS            `koanf:"ws"`
	ParanoidInboxReader bool          `koanf:"paranoid-inbox-reader"`
}

type NodeCache struct {
	AllowSlowLookup  bool          `koanf:"allow-slow-lookup"`
	LRUSize          int           `koanf:"lru-size"`
	BlockInfoLRUSize int           `koanf:"block-info-lru-size"`
	TimedInitialSize int           `koanf:"timed-initial-size"`
	TimedExpire      time.Duration `koanf:"timed-expire"`
}

type Persistent struct {
	Chain        string `koanf:"chain"`
	GlobalConfig string `koanf:"global-config"`
}

type Rollup struct {
	Address   string `koanf:"address"`
	FromBlock int64  `koanf:"from-block"`
	Machine   struct {
		Filename string `koanf:"filename"`
		URL      string `koanf:"url"`
	} `koanf:"machine"`
}

type Validator struct {
	Strategy             string            `koanf:"strategy"`
	UtilsAddress         string            `koanf:"utils-address"`
	StakerDelay          time.Duration     `koanf:"staker-delay"`
	WalletFactoryAddress string            `koanf:"wallet-factory-address"`
	L1PostingStrategy    L1PostingStrategy `koanf:"l1-posting-strategy"`
	DontChallenge        bool              `koanf:"dont-challenge"`
}

type Wallet struct {
	Fireblocks WalletFireblocks `koanf:"fireblocks"`
	Local      WalletLocal      `koanf:"local"`
}

type WalletFireblocks struct {
	APIKey               string     `koanf:"api-key,omitempty"`
	AssetId              string     `koanf:"asset-id,omitempty"`
	BaseURL              string     `koanf:"base-url,omitempty"`
	DisableHandlePending bool       `koanf:"disable-handle-pending"`
	ExternalWallets      string     `koanf:"external-wallets"`
	FeedSigner           FeedSigner `koanf:"feed-signer"`
	InternalWallets      string     `koanf:"internal-wallets"`
	SourceAddress        string     `koanf:"source-address,omitempty"`
	SourceId             string     `koanf:"source-id,omitempty"`
	SourceType           string     `koanf:"source-type,omitempty"`
	SSLKey               string     `koanf:"ssl-key,omitempty"`
	SSLKeyPassword       string     `koanf:"ssl-key-password,omitempty"`
	UseFireblocksFees    bool       `koanf:"use-fireblocks-fees"`
}

type FeedSigner struct {
	Pathname     string `koanf:"pathname"`
	PasswordImpl string `koanf:"password"`
	PrivateKey   string `koanf:"private-key"`
}

func (f *FeedSigner) Password() *string {
	if f.PasswordImpl == PASSWORD_NOT_SET {
		return nil
	}
	return &f.PasswordImpl
}

type WalletLocal struct {
	Pathname     string `koanf:"pathname"`
	PasswordImpl string `koanf:"password"`
	PrivateKey   string `koanf:"private-key"`
}

func (w WalletLocal) Password() *string {
	if w.PasswordImpl == PASSWORD_NOT_SET {
		return nil
	}
	return &w.PasswordImpl
}

type Log struct {
	RPC  string `koanf:"rpc"`
	Core string `koanf:"core"`
}

type Metrics struct {
	Addr string `koanf:"addr"`
	Port string `koanf:"port"`
}

type Config struct {
	BridgeUtilsAddress string      `koanf:"bridge-utils-address"`
	Conf               Conf        `koanf:"conf"`
	Core               Core        `koanf:"core"`
	Feed               Feed        `koanf:"feed"`
	GasPrice           float64     `koanf:"gas-price"`
	Healthcheck        Healthcheck `koanf:"healthcheck"`
	L1                 struct {
		ChainID int    `koanf:"chain-id"`
		URL     string `koanf:"url"`
	} `koanf:"l1"`
	Log           Log        `koanf:"log"`
	Node          Node       `koanf:"node"`
	Persistent    Persistent `koanf:"persistent"`
	PProfEnable   bool       `koanf:"pprof-enable"`
	Rollup        Rollup     `koanf:"rollup"`
	Validator     Validator  `koanf:"validator"`
	WaitToCatchUp bool       `koanf:"wait-to-catch-up"`
	Wallet        Wallet     `koanf:"wallet"`

	// The following field needs to be top level for compatibility with the underlying go-ethereum lib
	Metrics       bool    `koanf:"metrics"`
	MetricsServer Metrics `koanf:"metrics-server"`
}

// DefaultCoreSettings is useful in unit tests
func DefaultCoreSettingsNoMaxExecution() *Core {
	return &Core{
		Cache: CoreCache{
			BasicInterval: 100,
			BasicSize:     1000,
			LRUSize:       1000,
			TimedExpire:   20 * time.Minute,
		},
		CheckpointGasFrequency:    1_000_000,
		CheckpointLoadGasCost:     1_000_000,
		CheckpointLoadGasFactor:   4,
		CheckpointMaxExecutionGas: 0,
		MessageProcessCount:       10,
	}
}

func DefaultCoreSettingsMaxExecution() *Core {
	return &Core{
		Cache: CoreCache{
			BasicInterval: 100,
			BasicSize:     1000,
			LRUSize:       1000,
			TimedExpire:   20 * time.Minute,
		},
		CheckpointGasFrequency:    1_000_000,
		CheckpointLoadGasCost:     1_000_000,
		CheckpointLoadGasFactor:   4,
		CheckpointMaxExecutionGas: 1_000_000_000,
		MessageProcessCount:       10,
	}
}

// DefaultNodeSettings is useful in unit tests
func DefaultNodeSettings() *Node {
	return &Node{
		Cache: NodeCache{
			AllowSlowLookup: true,
			LRUSize:         1000,
			TimedExpire:     20 * time.Minute,
		},
		LogProcessCount: 100,
		LogIdleSleep:    10 * time.Millisecond, // 10 for dev, 100 for server
	}

}

func (c *Config) GetNodeDatabasePath() string {
	return path.Join(c.Persistent.Chain, "db")
}

func (c *Config) GetValidatorDatabasePath() string {
	return path.Join(c.Persistent.Chain, "validator-db")
}

func ParseCLI(ctx context.Context) (*Config, *Wallet, *ethutils.RPCEthClient, *big.Int, error) {
	f := flag.NewFlagSet(os.Args[0], flag.ContinueOnError)

	AddForwarderTarget(f)

	return ParseNonRelay(ctx, f, "cli-wallet", 0)
}

func AddL1PostingStrategyOptions(f *flag.FlagSet, prefix string) {
	f.Float64(prefix+"l1-posting-strategy.high-gas-threshold", 150, "gwei threshold at which to consider gas price high and delay batch posting")
	f.Int64(prefix+"l1-posting-strategy.high-gas-delay-blocks", 270, "wait up to this many more blocks when gas costs are high")
}

func ParseNode(ctx context.Context) (*Config, *Wallet, *ethutils.RPCEthClient, *big.Int, error) {
	f := flag.NewFlagSet("", flag.ContinueOnError)

	AddFeedOutputOptions(f)
	AddForwarderTarget(f)
	AddL1PostingStrategyOptions(f, "node.sequencer.")

	f.String("node.aggregator.inbox-address", "", "address of the inbox contract")
	f.Int("node.aggregator.max-batch-time", 10, "max-batch-time=NumSeconds")
	f.Bool("node.aggregator.stateful", false, "enable pending state tracking")

	f.Bool("node.cache.allow-slow-lookup", false, "load L2 block from disk if not in memory cache")
	f.Int("node.cache.lru-size", 1000, "number of recently used L2 blocks to hold in lru memory cache")
	f.Int("node.cache.block-info-lru-size", 100_000, "number of recently used L2 block info to hold in lru memory cache")
	f.Duration("node.cache.timed-expire", 20*time.Minute, "length of time to hold L2 blocks in timed memory cache")

	f.Uint64("node.chain-id", 42161, "chain id of the arbitrum chain")

	f.String("node.forwarder.submitter-address", "", "address of the node that will submit your transaction to the chain")
	f.String("node.forwarder.rpc-mode", "full", "RPC mode: either full, non-mutating (no eth_sendRawTransaction), or forwarding-only (only requests forwarded upstream are permitted)")

	f.Duration("node.log-idle-sleep", 100*time.Millisecond, "milliseconds for log reader to sleep between reading logs")
	f.Int("node.log-process-count", 100, "maximum number of logs to process at a time")

	f.String("node.rpc.addr", "0.0.0.0", "RPC address")
	f.Int("node.rpc.port", 8547, "RPC port")
	f.String("node.rpc.path", "/", "RPC path")
	f.Bool("node.rpc.enable-l1-calls", false, "If RPC calls which query the L1 node indirectly should be allowed")
<<<<<<< HEAD
	f.Bool("node.rpc.enable-tracing", false, "enable tracing api")
=======
	f.Uint64("node.rpc.max-call-gas", 5000000, "Max computational arbgas limit when processing eth_call and eth_estimateGas")
>>>>>>> 308100f6

	f.Int64("node.sequencer.create-batch-block-interval", 270, "block interval at which to create new batches")
	f.Int64("node.sequencer.continue-batch-posting-block-interval", 2, "block interval to post the next batch after posting a partial one")
	f.Int64("node.sequencer.delayed-messages-target-delay", 12, "delay before sequencing delayed messages")
	f.String("node.sequencer.lockout.redis", "", "sequencer lockout redis instance URL")
	f.String("node.sequencer.lockout.self-rpc-url", "", "own RPC URL for other sequencers to failover to")
	f.Int64("node.sequencer.max-batch-gas-cost", 2_000_000, "max L1 batch gas cost to post before splitting it up into multiple batches")
	f.String("node.sequencer.gas-refunder-address", "", "address of the L1 gas refunder contract (optional)")
	f.Uint64("node.sequencer.gas-refunder-extra-gas", 50_000, "amount of extra gas to supply for the gas refunder operation")
	f.Bool("node.sequencer.dangerous.reorg-out-huge-messages", false, "erase any huge messages in database that cannot be published (DANGEROUS)")
	f.Bool("node.sequencer.dangerous.publish-batches-without-lockout", false, "continue publishing batches (but not sequencing) without the lockout (DANGEROUS)")
	f.Bool("node.sequencer.dangerous.rewrite-sequencer-address", false, "reorganize to rewrite the sequencer address if it's not the loaded wallet (DANGEROUS)")
	f.Bool("node.sequencer.dangerous.disable-batch-posting", false, "disable posting batches to L1 (DANGEROUS)")
	f.Bool("node.sequencer.dangerous.disable-delayed-message-sequencing", false, "disable sequencing delayed messages (DANGEROUS)")

	f.String("node.type", "forwarder", "forwarder, aggregator or sequencer")

	f.String("node.ws.addr", "0.0.0.0", "websocket address")
	f.Int("node.ws.port", 8548, "websocket port")
	f.String("node.ws.path", "/", "websocket path")
	f.Bool("node.paranoid-inbox-reader", false, "if enabled, check for reorgs before searching for messages")

	return ParseNonRelay(ctx, f, "rpc-wallet", 250_000_000)
}

func ParseValidator(ctx context.Context) (*Config, *Wallet, *ethutils.RPCEthClient, *big.Int, error) {
	f := flag.NewFlagSet("", flag.ContinueOnError)

	AddFeedOutputOptions(f)
	AddL1PostingStrategyOptions(f, "validator.")

	f.String("validator.strategy", "StakeLatest", "strategy for validator to use")
	f.String("validator.utils-address", "", "validator utilities address")
	f.Duration("validator.staker-delay", 60*time.Second, "delay between updating stake")
	f.String("validator.wallet-factory-address", "", "strategy for validator to use")
	f.Bool("validator.dont-challenge", false, "don't challenge any other validators' assertions")

	return ParseNonRelay(ctx, f, "validator-wallet", 0)
}

func ParseNonRelay(ctx context.Context, f *flag.FlagSet, defaultWalletPathname string, maxExecutionGas int) (*Config, *Wallet, *ethutils.RPCEthClient, *big.Int, error) {
	f.String("bridge-utils-address", "", "bridgeutils contract address")

	f.Int("core.cache.basic-interval", 100_000_000, "amount of gas to wait between saving to basic cache")
	f.Int("core.cache.basic-size", 100, "number of recently used L2 blocks to hold in basic memory cache")
	f.Bool("core.cache.disable", false, "disable saving to cache while in core thread")
	f.Int("core.cache.lru-size", 1000, "number of recently used L2 blocks to hold in lru memory cache")
	f.Bool("core.cache.seed-on-startup", true, "seed cache on startup by re-executing timed-expire worth of history")
	f.Duration("core.cache.timed-expire", 20*time.Minute, "length of time to hold L2 blocks in arbcore timed memory cache")

	f.Int("core.checkpoint-gas-frequency", 1_000_000_000, "amount of gas between saving checkpoints")
	f.Int("core.checkpoint-load-gas-cost", 250_000_000, "running machine for given gas takes same amount of time as loading database entry")
	f.Int("core.checkpoint-load-gas-factor", 4, "factor to weight difference in database checkpoint vs cache checkpoint")
	f.Int("core.checkpoint-max-execution-gas", maxExecutionGas, "maximum amount of gas any given checkpoint is allowed to execute")

	f.Bool("core.debug", false, "print extra debug messages in arbcore")

	f.Duration("core.idle-sleep", 5*time.Millisecond, "how long core thread should sleep when idle")

	f.Bool("core.lazy-load-core-machine", false, "if the core machine should be loaded as it's run")
	f.Bool("core.lazy-load-archive-queries", true, "if the archive queries should be loaded as they're run")

	f.Int("core.message-process-count", 100, "maximum number of messages to process at a time")

	f.Duration("core.save-rocksdb-interval", 0, "duration between saving database backups, 0 to disable")
	f.String("core.save-rocksdb-path", "db_checkpoints", "path to save database backups in")

	f.Bool("core.test.just-metadata", false, "just print database metadata and exit")
	f.Int("core.test.load-count", 0, "number of snapshots to load from database for profile test, zero to disable")
	f.Int("core.test.reorg-to.l1-block", 0, "reorg to snapshot with given L1 block or before, zero to disable")
	f.Int("core.test.reorg-to.l2-block", 0, "reorg to snapshot with given L2 block or before, zero to disable")
	f.Int("core.test.reorg-to.log", 0, "reorg to snapshot with given log or before, zero to disable")
	f.Int("core.test.reorg-to.message", 0, "reorg to snapshot with given message or before, zero to disable")
	f.Bool("core.test.reset-all-except-inbox", false, "remove all database info except for inbox")
	f.Int("core.test.run-until", 0, "run until gas is reached for profile test, zero to disable")

	f.Float64("gas-price", 0, "float of gas price to use in gwei (0 = use L1 node's recommended value)")

	f.String("l1.url", "", "layer 1 ethereum node RPC URL")
	f.Uint64("l1.chain-id", 0, "if set other than 0, will be used to validate database and L1 connection")

	f.String("persistent.global-config", ".arbitrum", "location global configuration is located")
	f.String("persistent.chain", "", "path that chain specific state is located")

	f.String("rollup.address", "", "layer 2 rollup contract address")
	f.String("rollup.machine.filename", "", "file to load machine from")

	f.String("wallet.local.pathname", defaultWalletPathname, "path to store wallet in")
	f.String("wallet.local.password", PASSWORD_NOT_SET, "password for wallet")
	f.String("wallet.local.private-key", "", "wallet private key string")

	f.String("wallet.fireblocks.feed-signer.pathname", "feed-signer-wallet", "path to store feed-signer wallet in")
	f.String("wallet.fireblocks.feed-signer.password", PASSWORD_NOT_SET, "password for feed-signer wallet")
	f.String("wallet.fireblocks.feed-signer.private-key", "", "wallet feed-signer private key string")

	f.Bool("wait-to-catch-up", false, "wait to catch up to the chain before opening the RPC")

	AddHealthcheckOptions(f)

	k, err := beginCommonParse(f)
	if err != nil {
		return nil, nil, nil, nil, err
	}

	l1URL := k.String("l1.url")
	if len(l1URL) == 0 {
		return nil, nil, nil, nil, errors.New("required parameter --l1.url is missing")
	}

	l1Client, err := ethutils.NewRPCEthClient(l1URL)
	if err != nil {
		return nil, nil, nil, nil, errors.Wrapf(err, "error connecting to ethereum L1 node: %s", l1URL)
	}

	var l1ChainId *big.Int
	for {
		l1ChainId, err = l1Client.ChainID(ctx)
		if err == nil {
			break
		}
		logger.Warn().Err(err).Msg("Error getting chain ID")

		select {
		case <-ctx.Done():
			return nil, nil, nil, nil, errors.New("ctx cancelled getting chain ID")
		case <-time.After(5 * time.Second):
		}
	}
	logger.Info().Str("l1url", l1URL).Str("chainid", l1ChainId.String()).Msg("connected to l1 chain")

	rollupAddress := k.String("rollup.address")
	if len(rollupAddress) != 0 {
		logger.Info().Str("rollup", rollupAddress).Msg("using custom rollup address")
	} else {
		if l1ChainId.Cmp(big.NewInt(1)) == 0 {
			err := k.Load(confmap.Provider(map[string]interface{}{
				"bridge-utils-address":             "0x84efa170dc6d521495d7942e372b8e4b2fb918ec",
				"feed.input.url":                   []string{"wss://arb1.arbitrum.io/feed"},
				"node.aggregator.inbox-address":    "0x4Dbd4fc535Ac27206064B68FfCf827b0A60BAB3f",
				"node.chain-id":                    "42161",
				"node.forwarder.target":            "https://arb1.arbitrum.io/rpc",
				"persistent.chain":                 "mainnet",
				"rollup.address":                   "0xC12BA48c781F6e392B49Db2E25Cd0c28cD77531A",
				"rollup.from-block":                "12525700",
				"rollup.machine.filename":          "mainnet.arb1.mexe",
				"rollup.machine.url":               "https://raw.githubusercontent.com/OffchainLabs/arb-os/48bdb999a703575d26a856499e6eb3e17691e99d/arb_os/arbos.mexe",
				"validator.utils-address":          "0x2B36F23ce0bAbD57553b26Da4C7a0585bac65DC1",
				"validator.wallet-factory-address": "0xe17d8Fa6BC62590f840C5Dd35f300F77D55CC178",
			}, "."), nil)
			if err != nil {
				return nil, nil, nil, nil, errors.Wrap(err, "error setting mainnet.arb1 rollup parameters")
			}
		} else if l1ChainId.Cmp(big.NewInt(4)) == 0 {
			err := k.Load(confmap.Provider(map[string]interface{}{
				"bridge-utils-address":             "0xA556F0eF1A0E37a7837ceec5527aFC7771Bf9a67",
				"feed.input.url":                   []string{"wss://rinkeby.arbitrum.io/feed"},
				"node.aggregator.inbox-address":    "0x578BAde599406A8fE3d24Fd7f7211c0911F5B29e",
				"node.chain-id":                    "421611",
				"node.forwarder.target":            "https://rinkeby.arbitrum.io/rpc",
				"persistent.chain":                 "rinkeby",
				"rollup.address":                   "0xFe2c86CF40F89Fe2F726cFBBACEBae631300b50c",
				"rollup.from-block":                "8700589",
				"rollup.machine.filename":          "testnet.rinkeby.mexe",
				"rollup.machine.url":               "https://raw.githubusercontent.com/OffchainLabs/arb-os/26ab8d7c818681c4ee40792aeb12981a8f2c3dfa/arb_os/arbos.mexe",
				"validator.utils-address":          "0xbb14D9837f6E596167638Ba0963B9Ba8351F68CD",
				"validator.wallet-factory-address": "0x5533D1578a39690B6aC692673F771b3fc668f0a3",
			}, "."), nil)
			if err != nil {
				return nil, nil, nil, nil, errors.Wrap(err, "error setting testnet.rinkeby rollup parameters")
			}
		} else {
			return nil, nil, nil, nil, fmt.Errorf("connected to unrecognized ethereum network with chain ID: %v", l1ChainId)
		}
	}

	if err := applyOverrides(f, k); err != nil {
		return nil, nil, nil, nil, err
	}

	out, wallet, err := endCommonParse(k)
	if err != nil {
		return nil, nil, nil, nil, err
	}

	// Fixup directories
	homeDir, err := os.UserHomeDir()
	if err != nil {
		return nil, nil, nil, nil, errors.Wrap(err, "Unable to read users home directory")
	}

	// Make persistent storage directory relative to home directory if not already absolute
	if !filepath.IsAbs(out.Persistent.GlobalConfig) {
		out.Persistent.GlobalConfig = path.Join(homeDir, out.Persistent.GlobalConfig)
	}
	err = os.MkdirAll(out.Persistent.GlobalConfig, os.ModePerm)
	if err != nil {
		return nil, nil, nil, nil, errors.Wrap(err, "Unable to create global configuration directory")
	}

	// Make chain directory relative to persistent storage directory if not already absolute
	if !filepath.IsAbs(out.Persistent.Chain) {
		out.Persistent.Chain = path.Join(out.Persistent.GlobalConfig, out.Persistent.Chain)
	}
	err = os.MkdirAll(out.Persistent.Chain, os.ModePerm)
	if err != nil {
		return nil, nil, nil, nil, errors.Wrap(err, "Unable to create chain directory")
	}

	if len(out.Rollup.Machine.Filename) == 0 {
		// Machine not provided, so use default
		out.Rollup.Machine.Filename = path.Join(out.Persistent.Chain, "arbos.mexe")
	}

	// Make rocksdb backup directory relative to persistent storage directory if not already absolute
	if !filepath.IsAbs(out.Core.SaveRocksdbPath) {
		out.Core.SaveRocksdbPath = path.Join(out.Persistent.Chain, out.Core.SaveRocksdbPath)
	}

	// Make machine relative to storage directory if not already absolute
	if !filepath.IsAbs(out.Rollup.Machine.Filename) {
		out.Rollup.Machine.Filename = path.Join(out.Persistent.GlobalConfig, out.Rollup.Machine.Filename)
	}

	// Make wallet directories relative to chain directory if not already absolute
	if !filepath.IsAbs(wallet.Local.Pathname) {
		wallet.Local.Pathname = path.Join(out.Persistent.Chain, wallet.Local.Pathname)
	}
	if !filepath.IsAbs(wallet.Fireblocks.FeedSigner.Pathname) {
		wallet.Fireblocks.FeedSigner.Pathname = path.Join(out.Persistent.Chain, wallet.Fireblocks.FeedSigner.Pathname)
	}

	_, err = os.Stat(out.Rollup.Machine.Filename)
	if os.IsNotExist(err) && len(out.Rollup.Machine.URL) != 0 {
		// Machine does not exist, so load it from provided URL
		logger.Debug().Str("URL", out.Rollup.Machine.URL).Msg("downloading machine")

		resp, err := http.Get(out.Rollup.Machine.URL)
		if err != nil {
			return nil, nil, nil, nil, errors.Wrapf(err, "unable to get machine from: %s", out.Rollup.Machine.URL)
		}
		if resp.StatusCode != 200 {
			return nil, nil, nil, nil, fmt.Errorf("HTTP status '%v' when trying to get machine from: %s", resp.Status, out.Rollup.Machine.URL)
		}

		fileOut, err := os.Create(out.Rollup.Machine.Filename)
		if err != nil {
			return nil, nil, nil, nil, errors.Wrapf(err, "unable to open file '%s' for machine", out.Rollup.Machine.Filename)
		}

		_, err = io.Copy(fileOut, resp.Body)
		if err != nil {
			return nil, nil, nil, nil, errors.Wrapf(err, "unable to output machine to: %s", out.Rollup.Machine.Filename)
		}
	}

	if out.L1.ChainID != 0 && l1ChainId.Int64() != int64(out.L1.ChainID) {
		logger.
			Error().
			Int("expected-chainid", out.L1.ChainID).
			Int64("l1-chainid", l1ChainId.Int64()).
			Msg("unexpected chain id")
		return nil, nil, nil, nil, fmt.Errorf("expected chain id %v but l1 node has chain id %v", out.L1.ChainID, l1ChainId)
	}

	if out.Node.Cache.AllowSlowLookup {
		// Force unlimited execution
		out.Core.CheckpointMaxExecutionGas = 0
	}

	return out, wallet, l1Client, l1ChainId, nil
}

func ParseRelay() (*Config, error) {
	f := flag.NewFlagSet(os.Args[0], flag.ContinueOnError)

	AddFeedOutputOptions(f)

	k, err := beginCommonParse(f)
	if err != nil {
		return nil, err
	}

	out, _, err := endCommonParse(k)
	if err != nil {
		return nil, err
	}

	return out, nil
}

func AddFeedOutputOptions(f *flag.FlagSet) {
	f.String("feed.output.addr", "0.0.0.0", "address to bind the relay feed output to")
	f.Duration("feed.output.io-timeout", 5*time.Second, "duration to wait before timing out HTTP to WS upgrade")
	f.Int("feed.output.port", 9642, "port to bind the relay feed output to")
	f.Duration("feed.output.ping", 5*time.Second, "duration for ping interval")
	f.Duration("feed.output.client-timeout", 15*time.Second, "duraction to wait before timing out connections to client")
	f.Int("feed.output.workers", 100, "Number of threads to reserve for HTTP to WS upgrade")
}

func AddForwarderTarget(f *flag.FlagSet) {
	f.String("node.forwarder.target", "", "url of another node to send transactions through")
}

func AddHealthcheckOptions(f *flag.FlagSet) {
	f.Bool("healthcheck.enable", false, "enable healthcheck endpoint")
	f.Bool("healthcheck.sequencer", false, "enable checking the health of the sequencer")
	f.Bool("healthcheck.l1-node", false, "enable checking the health of the L1 node")
	f.Bool("healthcheck.metrics", false, "enable prometheus endpoint")
	f.String("healthcheck.metrics-prefix", "", "prepend the specified prefix to the exported metrics names")
	f.String("healthcheck.addr", "", "address to bind the healthcheck endpoint to")
	f.Int("healthcheck.port", 0, "port to bind the healthcheck endpoint to")
}

func beginCommonParse(f *flag.FlagSet) (*koanf.Koanf, error) {
	f.Bool("conf.dump", false, "print out currently active configuration file")
	f.String("conf.env-prefix", "", "environment variables with given prefix will be loaded as configuration values")
	f.String("conf.file", "", "name of configuration file")
	f.String("conf.s3.access-key", "", "S3 access key")
	f.String("conf.s3.secret-key", "", "S3 secret key")
	f.String("conf.s3.region", "", "S3 region")
	f.String("conf.s3.bucket", "", "S3 bucket")
	f.String("conf.s3.object-key", "", "S3 object key")
	f.String("conf.string", "", "configuration as JSON string")

	f.Duration("feed.input.timeout", 20*time.Second, "duration to wait before timing out connection to server")
	f.StringSlice("feed.input.url", []string{}, "URL of sequencer feed source")

	f.Bool("metrics", false, "enable metrics")
	f.String("metrics-server.addr", "127.0.0.1", "metrics server address")
	f.String("metrics-server.port", "6070", "metrics server address")

	f.String("log.rpc", "info", "log level for rpc")
	f.String("log.core", "info", "log level for general arb node logging")

	f.Bool("pprof-enable", false, "enable profiling server")

	err := f.Parse(os.Args[1:])
	if err != nil {
		return nil, err
	}

	if f.NArg() != 0 {
		// Unexpected number of parameters
		return nil, errors.New("unexpected number of parameters")
	}

	var k = koanf.New(".")

	// Load defaults that are not specified on command line
	err = k.Load(confmap.Provider(map[string]interface{}{
		"feed.output.queue":                      100,
		"node.sequencer.lockout.timeout":         30 * time.Second,
		"node.sequencer.lockout.max-latency":     10 * time.Second,
		"node.sequencer.lockout.seq-num-timeout": 5 * time.Minute,
	}, "."), nil)
	if err != nil {
		return nil, errors.Wrap(err, "error applying default values")
	}

	// Initial application of command line parameters and environment variables so other methods can be applied
	if err := applyOverrides(f, k); err != nil {
		return nil, err
	}

	return k, nil
}

func applyOverrides(f *flag.FlagSet, k *koanf.Koanf) error {
	// Apply command line options and environment variables
	if err := applyOverrideOverrides(f, k); err != nil {
		return err
	}

	// Load configuration file from S3 if setup
	if len(k.String("conf.s3.secret-key")) != 0 {
		if err := loadS3Variables(k); err != nil {
			return errors.Wrap(err, "error loading S3 settings")
		}

		if err := applyOverrideOverrides(f, k); err != nil {
			return err
		}
	}

	// Local config file overrides S3 config file
	configFile := k.String("conf.file")
	if len(configFile) > 0 {
		if err := k.Load(file.Provider(configFile), json.Parser()); err != nil {
			return errors.Wrap(err, "error loading local config file")
		}

		if err := applyOverrideOverrides(f, k); err != nil {
			return err
		}
	}

	return nil
}

// applyOverrideOverrides for configuration values that need to be re-applied for each configuration item applied
func applyOverrideOverrides(f *flag.FlagSet, k *koanf.Koanf) error {
	// Command line overrides config file or config string
	if err := k.Load(posflag.Provider(f, ".", k), nil); err != nil {
		return errors.Wrap(err, "error loading command line config")
	}

	// Config string overrides any config file
	configString := k.String("conf.string")
	if len(configString) > 0 {
		if err := k.Load(rawbytes.Provider([]byte(configString)), json.Parser()); err != nil {
			return errors.Wrap(err, "error loading config string config")
		}

		// Command line overrides config file or config string
		if err := k.Load(posflag.Provider(f, ".", k), nil); err != nil {
			return errors.Wrap(err, "error loading command line config")
		}
	}

	// Environment variables overrides config files or command line options
	if err := loadEnvironmentVariables(k); err != nil {
		return errors.Wrap(err, "error loading environment variables")
	}

	return nil
}

func loadEnvironmentVariables(k *koanf.Koanf) error {
	envPrefix := k.String("conf.env-prefix")
	if len(envPrefix) != 0 {
		return k.Load(env.Provider(envPrefix+"_", ".", func(s string) string {
			// FOO__BAR -> foo-bar to handle dash in config names
			s = strings.Replace(strings.ToLower(
				strings.TrimPrefix(s, envPrefix+"_")), "__", "-", -1)
			return strings.Replace(s, "_", ".", -1)
		}), nil)
	}

	return nil
}

func loadS3Variables(k *koanf.Koanf) error {
	return k.Load(s3.Provider(s3.Config{
		AccessKey: k.String("conf.s3.access-key"),
		SecretKey: k.String("conf.s3.secret-key"),
		Region:    k.String("conf.s3.region"),
		Bucket:    k.String("conf.s3.bucket"),
		ObjectKey: k.String("conf.s3.object-key"),
	}), nil)
}

func endCommonParse(k *koanf.Koanf) (*Config, *Wallet, error) {
	var out Config
	decoderConfig := mapstructure.DecoderConfig{
		ErrorUnused: true,

		// Default values
		DecodeHook: mapstructure.ComposeDecodeHookFunc(
			mapstructure.StringToTimeDurationHookFunc()),
		Metadata:         nil,
		Result:           &out,
		WeaklyTypedInput: true,
	}
	err := k.UnmarshalWithConf("", &out, koanf.UnmarshalConf{DecoderConfig: &decoderConfig})
	if err != nil {
		return nil, nil, err
	}

	if len(out.Wallet.Fireblocks.SSLKey) != 0 {
		if len(out.Wallet.Fireblocks.APIKey) == 0 {
			return nil, nil, errors.New("fireblocks configured but missing fireblocks.api-key")
		}
		if len(out.Wallet.Fireblocks.BaseURL) == 0 {
			return nil, nil, errors.New("fireblocks configured but missing fireblocks.base-url")
		}
		if len(out.Wallet.Fireblocks.SSLKey) == 0 {
			return nil, nil, errors.New("fireblocks configured but missing fireblocks.ssl-key")
		}
		if len(out.Wallet.Fireblocks.SourceAddress) == 0 {
			return nil, nil, errors.New("fireblocks configured but missing fireblocks.source-address")
		}
		if len(out.Wallet.Fireblocks.SourceId) == 0 {
			return nil, nil, errors.New("fireblocks configured but missing fireblocks.source-id")
		}
		if len(out.Wallet.Fireblocks.SourceType) == 0 {
			return nil, nil, errors.New("fireblocks configured but missing fireblocks.source-type")
		}

		out.Wallet.Fireblocks.SSLKey = strings.Replace(out.Wallet.Fireblocks.SSLKey, "\\n", "\n", -1)
	}

	if out.Conf.Dump {
		// Print out current configuration

		// Don't keep printing configuration file and don't print wallet passwords
		err := k.Load(confmap.Provider(map[string]interface{}{
			"conf.dump":                                 false,
			"wallet.fireblocks.feed-signer.password":    "",
			"wallet.fireblocks.feed-signer.private-key": "",
			"wallet.fireblocks.ssl-key":                 "",
			"wallet.fireblocks.ssl-key-password":        "",
			"wallet.local.password":                     "",
			"wallet.local.private-key":                  "",
		}, "."), nil)

		c, err := k.Marshal(json.Parser())
		if err != nil {
			return nil, nil, errors.Wrap(err, "unable to marshal config file to JSON")
		}

		fmt.Println(string(c))
		os.Exit(1)
	}

	// Don't pass around wallet contents with normal configuration
	wallet := out.Wallet
	out.Wallet = Wallet{}

	return &out, &wallet, nil
}

func UnmarshalMap(marshalled string) map[string]string {
	unmarshalled := make(map[string]string)
	if len(marshalled) == 0 {
		return unmarshalled
	}
	items := strings.Split(marshalled, ",")
	for _, pair := range items {
		item := strings.Split(pair, ":")
		unmarshalled[item[0]] = item[1]
	}

	return unmarshalled
}<|MERGE_RESOLUTION|>--- conflicted
+++ resolved
@@ -145,11 +145,8 @@
 	Port          string `koanf:"port"`
 	Path          string `koanf:"path"`
 	EnableL1Calls bool   `koanf:"enable-l1-calls"`
-<<<<<<< HEAD
 	EnableTracing bool   `koanf:"enable-tracing"`
-=======
 	MaxCallGas    uint64 `koanf:"max-call-gas"`
->>>>>>> 308100f6
 }
 
 type S3 struct {
@@ -420,11 +417,8 @@
 	f.Int("node.rpc.port", 8547, "RPC port")
 	f.String("node.rpc.path", "/", "RPC path")
 	f.Bool("node.rpc.enable-l1-calls", false, "If RPC calls which query the L1 node indirectly should be allowed")
-<<<<<<< HEAD
 	f.Bool("node.rpc.enable-tracing", false, "enable tracing api")
-=======
 	f.Uint64("node.rpc.max-call-gas", 5000000, "Max computational arbgas limit when processing eth_call and eth_estimateGas")
->>>>>>> 308100f6
 
 	f.Int64("node.sequencer.create-batch-block-interval", 270, "block interval at which to create new batches")
 	f.Int64("node.sequencer.continue-batch-posting-block-interval", 2, "block interval to post the next batch after posting a partial one")
