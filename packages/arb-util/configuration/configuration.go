--- conflicted
+++ resolved
@@ -141,21 +141,13 @@
 }
 
 type RPC struct {
-<<<<<<< HEAD
-	Addr          string `koanf:"addr"`
-	Port          string `koanf:"port"`
-	Path          string `koanf:"path"`
-	EnableL1Calls bool   `koanf:"enable-l1-calls"`
-	EnableTracing bool   `koanf:"enable-tracing"`
-	MaxCallGas    uint64 `koanf:"max-call-gas"`
-=======
 	Addr              string `koanf:"addr"`
 	Port              string `koanf:"port"`
 	Path              string `koanf:"path"`
 	EnableL1Calls     bool   `koanf:"enable-l1-calls"`
+	EnableTracing     bool   `koanf:"enable-tracing"`
 	MaxCallGas        uint64 `koanf:"max-call-gas"`
 	EnableDevopsStubs bool   `koanf:"enable-devops-stubs"`
->>>>>>> 5ef64c42
 }
 
 type S3 struct {
