--- conflicted
+++ resolved
@@ -18,11 +18,7 @@
 
 import (
 	"math/big"
-<<<<<<< HEAD
-	
-=======
 
->>>>>>> 9b58f951
 	ethcommon "github.com/ethereum/go-ethereum/common"
 	"github.com/ethereum/go-ethereum/common/hexutil"
 )
