/*
 * Copyright 2019-2021, Offchain Labs, Inc.
 *
 * Licensed under the Apache License, Version 2.0 (the "License");
 * you may not use this file except in compliance with the License.
 * You may obtain a copy of the License at
 *
 *    http://www.apache.org/licenses/LICENSE-2.0
 *
 * Unless required by applicable law or agreed to in writing, software
 * distributed under the License is distributed on an "AS IS" BASIS,
 * WITHOUT WARRANTIES OR CONDITIONS OF ANY KIND, either express or implied.
 * See the License for the specific language governing permissions and
 * limitations under the License.
 */

#ifndef machine_hpp
#define machine_hpp

#include <avm/inboxmessage.hpp>
#include <avm/machinestate/machinestate.hpp>
#include <avm_values/value.hpp>

#include <rocksdb/slice.h>
#include <chrono>
#include <deque>
#include <memory>
#include <vector>

struct Assertion {
    uint64_t step_count;
    uint64_t gas_count;
    uint64_t inbox_messages_consumed;
    std::vector<MachineEmission<std::vector<uint8_t>>> sends;
    std::vector<MachineEmission<Value>> logs;
    std::vector<MachineEmission<Value>> debug_prints;
    std::optional<uint256_t> sideload_block_number;
};

class MachineExecutionConfig {
   public:
    uint256_t max_gas;
    bool go_over_gas;
    std::vector<MachineMessage> inbox_messages;
    std::deque<InboxMessage> sideloads;
    bool stop_on_sideload;
<<<<<<< HEAD
    std::optional<uint256_t> stop_after_log_count;
=======
    bool stop_on_breakpoint;
>>>>>>> 3c82346a

    MachineExecutionConfig();

    void setInboxMessagesFromBytes(
        const std::vector<std::vector<unsigned char>>&);
    void setSideloadsFromBytes(const std::vector<std::vector<unsigned char>>&);
};

class Machine {
    friend std::ostream& operator<<(std::ostream&, const Machine&);

   private:
    std::atomic<bool> is_aborted{false};

   public:
    MachineState machine_state;

    Machine() = default;
    explicit Machine(MachineState machine_state_)
        : machine_state(std::move(machine_state_)) {}
    explicit Machine(const Machine& machine)
        : is_aborted(machine.is_aborted.load()),
          machine_state(machine.machine_state) {}
    explicit Machine(Machine&& machine) noexcept
        : is_aborted(machine.is_aborted.load()),
          machine_state(std::move(machine.machine_state)) {}
    Machine& operator=(const Machine& machine) {
        return *this = Machine(machine);
    }
    Machine& operator=(Machine&& machine) noexcept {
        is_aborted = machine.is_aborted.load();
        machine_state = std::move(machine.machine_state);
        return *this;
    }
    ~Machine() = default;

    static Machine loadFromFile(const std::string& executable_filename) {
        return Machine{MachineState::loadFromFile(executable_filename)};
    }

    void abort();

    Assertion run();

    Status currentStatus() const { return machine_state.state; }
    uint256_t hash() const { return machine_state.hash(); }
    BlockReason isBlocked(bool newMessages) const {
        return machine_state.isBlocked(newMessages);
    }
    OneStepProof marshalForProof() const {
        return machine_state.marshalForProof();
    }

    std::vector<unsigned char> marshalState() const {
        return machine_state.marshalState();
    }
};

std::ostream& operator<<(std::ostream& os, const MachineState& val);
std::ostream& operator<<(std::ostream& os, const Machine& val);

#endif /* machine_hpp */<|MERGE_RESOLUTION|>--- conflicted
+++ resolved
@@ -44,11 +44,8 @@
     std::vector<MachineMessage> inbox_messages;
     std::deque<InboxMessage> sideloads;
     bool stop_on_sideload;
-<<<<<<< HEAD
+    bool stop_on_breakpoint;
     std::optional<uint256_t> stop_after_log_count;
-=======
-    bool stop_on_breakpoint;
->>>>>>> 3c82346a
 
     MachineExecutionConfig();
 
