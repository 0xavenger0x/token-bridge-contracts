--- conflicted
+++ resolved
@@ -87,14 +87,10 @@
                  CodePointStub errpc_,
                  Tuple staged_message_);
 
-<<<<<<< HEAD
     uint256_t getMachineSize();
-    std::vector<unsigned char> marshalForProof();
     std::vector<unsigned char> marshalBufferProof();
-=======
     uint256_t getMachineSize() const;
     std::vector<unsigned char> marshalForProof() const;
->>>>>>> 8644f43a
     std::vector<unsigned char> marshalState() const;
     BlockReason runOp(OpCode opcode);
     BlockReason runOne();
