# Copyright 2019, Offchain Labs, Inc.

# Licensed under the Apache License, Version 2.0 (the "License");
# you may not use this file except in compliance with the License.
# You may obtain a copy of the License at

#    http://www.apache.org/licenses/LICENSE-2.0

# Unless required by applicable law or agreed to in writing, software
# distributed under the License is distributed on an "AS IS" BASIS,
# WITHOUT WARRANTIES OR CONDITIONS OF ANY KIND, either express or implied.
# See the License for the specific language governing permissions and
# limitations under the License.

cmake_minimum_required (VERSION 3.5)

find_package(Git)
if(GIT_FOUND AND EXISTS "${CMAKE_CURRENT_SOURCE_DIR}/../../.git")
# Update submodules as needed
    message(STATUS "Submodule update")
    execute_process(COMMAND ${GIT_EXECUTABLE} submodule update --init --recursive
                    WORKING_DIRECTORY ${CMAKE_CURRENT_SOURCE_DIR}
                    RESULT_VARIABLE GIT_SUBMOD_RESULT)
    if(NOT GIT_SUBMOD_RESULT EQUAL "0")
        message(FATAL_ERROR "git submodule update --init failed with ${GIT_SUBMOD_RESULT}, please checkout submodules")
    endif()
endif()

if(NOT EXISTS "${CMAKE_CURRENT_SOURCE_DIR}/cmake/cable/bootstrap.cmake")
    message(FATAL_ERROR "The submodules were not downloaded! GIT_SUBMODULE was turned off or failed. Please update submodules and try again.")
endif()

include(cmake/cable/bootstrap.cmake)
include(CableBuildType)
include(CableToolchains)

cable_configure_toolchain(DEFAULT cxx17)

include("cmake/HunterGate.cmake")
HunterGate(
    URL "https://github.com/cpp-pm/hunter/archive/v0.23.260.tar.gz"
    SHA1 "13775235910a3fa85644568d1c5be8271de72e1c"
)

cable_set_build_type(DEFAULT RelWithDebInfo CONFIGURATION_TYPES Debug Release RelWithDebInfo)

project (arb-avm-cpp)

include(CTest)

set(AVM_VERSION_MAJOR 0)
set(AVM_VERSION_MINOR 8)
set(AVM_VERSION_PATCH 0)

set(AVM_VERSION_STRING ${AVM_VERSION_MAJOR}.${AVM_VERSION_MINOR}.${AVM_VERSION_PATCH})

set(CMAKE_MODULE_PATH ${CMAKE_MODULE_PATH} ${PROJECT_SOURCE_DIR}/cmake)

option(AVM_BUILD_TESTING "Build tests" ON)

find_package(Threads REQUIRED)
find_package(GMP REQUIRED)
find_package(GMPXX REQUIRED)

# On macOS, search Homebrew for keg-only versions of OpenSSL
<<<<<<< HEAD
 if (CMAKE_HOST_SYSTEM_NAME MATCHES "Darwin")
     execute_process(
         COMMAND brew --prefix OpenSSL 
         RESULT_VARIABLE BREW_OPENSSL
         OUTPUT_VARIABLE BREW_OPENSSL_PREFIX
         OUTPUT_STRIP_TRAILING_WHITESPACE
     )
     if (BREW_OPENSSL EQUAL 0 AND EXISTS "${BREW_OPENSSL_PREFIX}")
         message(STATUS "Found OpenSSL keg installed by Homebrew at ${BREW_OPENSSL_PREFIX}")
         set(OPENSSL_ROOT_DIR "${BREW_OPENSSL_PREFIX}/")
         set(OPENSSL_INCLUDE_DIR "${BREW_OPENSSL_PREFIX}/include")
         set(OPENSSL_LIBRARIES "${BREW_OPENSSL_PREFIX}/lib")
         set(OPENSSL_CRYPTO_LIBRARY "${BREW_OPENSSL_PREFIX}/lib/libcrypto.dylib")
         set(OPENSSL_SSL_LIBRARY (ADVANCED) "${BREW_OPENSSL_PREFIX}/lib/libssl.dylib")
     endif()
 endif()
=======
if (CMAKE_HOST_SYSTEM_NAME MATCHES "Darwin")
    execute_process(
        COMMAND brew --prefix OpenSSL 
        RESULT_VARIABLE BREW_OPENSSL
        OUTPUT_VARIABLE BREW_OPENSSL_PREFIX
        OUTPUT_STRIP_TRAILING_WHITESPACE
    )
    if (BREW_OPENSSL EQUAL 0 AND EXISTS "${BREW_OPENSSL_PREFIX}")
        message(STATUS "Found OpenSSL keg installed by Homebrew at ${BREW_OPENSSL_PREFIX}")
        set(OPENSSL_ROOT_DIR "${BREW_OPENSSL_PREFIX}/")
        set(OPENSSL_INCLUDE_DIR "${BREW_OPENSSL_PREFIX}/include")
        set(OPENSSL_LIBRARIES "${BREW_OPENSSL_PREFIX}/lib")
        set(OPENSSL_CRYPTO_LIBRARY "${BREW_OPENSSL_PREFIX}/lib/libcrypto.dylib")
        set(OPENSSL_SSL_LIBRARY (ADVANCED) "${BREW_OPENSSL_PREFIX}/lib/libssl.dylib")
    endif()
endif()
>>>>>>> f7a2c652

find_package(Boost 1.65 COMPONENTS filesystem system REQUIRED)
if(NOT TARGET Boost::boost)
    add_library(Boost::boost IMPORTED INTERFACE)
    set_property(TARGET Boost::boost PROPERTY
        INTERFACE_INCLUDE_DIRECTORIES ${Boost_INCLUDE_DIR})
endif()
if(NOT TARGET Boost::filesystem)
    add_library(Boost::filesystem IMPORTED INTERFACE)
    set_property(TARGET Boost::filesystem PROPERTY
        INTERFACE_INCLUDE_DIRECTORIES ${Boost_INCLUDE_DIR})
    set_property(TARGET Boost::filesystem PROPERTY
        INTERFACE_LINK_LIBRARIES ${Boost_LIBRARIES})
endif()
if(NOT TARGET Boost::system)
    add_library(Boost::system IMPORTED INTERFACE)
    set_property(TARGET Boost::system PROPERTY
        INTERFACE_INCLUDE_DIRECTORIES ${Boost_INCLUDE_DIR})
    set_property(TARGET Boost::system PROPERTY
        INTERFACE_LINK_LIBRARIES ${Boost_LIBRARIES})
endif()
find_package(RocksDB REQUIRED)
include(CodeCoverage)
include(Formatting)

file(GLOB_RECURSE ALL_CODE_FILES
	${PROJECT_SOURCE_DIR}/avm_values/*.[ch]pp
    ${PROJECT_SOURCE_DIR}/avm/*.[ch]pp
    ${PROJECT_SOURCE_DIR}/app/*.[ch]pp
    ${PROJECT_SOURCE_DIR}/tests/*.[h]pp
    ${PROJECT_SOURCE_DIR}/utils/*.[ch]pp
    ${PROJECT_SOURCE_DIR}/data_storage/*.[ch]pp
)

clang_format(TARGET_NAME ${ALL_CODE_FILES})

enable_testing()
add_code_coverage_all_targets()

set(CMAKE_ARCHIVE_OUTPUT_DIRECTORY ${CMAKE_BINARY_DIR}/lib)
set(CMAKE_LIBRARY_OUTPUT_DIRECTORY ${CMAKE_BINARY_DIR}/lib)
set(CMAKE_RUNTIME_OUTPUT_DIRECTORY ${CMAKE_BINARY_DIR}/bin)

hunter_add_package(ethash)
find_package(ethash CONFIG REQUIRED)

hunter_add_package(intx)
find_package(intx CONFIG REQUIRED)

get_target_property(ETHASH_LIB ethash::keccak "LOCATION_Release")
file(COPY ${ETHASH_LIB} DESTINATION ${CMAKE_CURRENT_SOURCE_DIR}/cmachine)
add_subdirectory(external)
set(CMAKE_MODULE_PATH ${CMAKE_MODULE_PATH} ${CMAKE_CURRENT_SOURCE_DIR}/external/Catch2/contrib)


if(IS_DIRECTORY "${CMAKE_CURRENT_SOURCE_DIR}/avm_values")
    add_subdirectory(avm_values)
endif()
if(IS_DIRECTORY "${CMAKE_CURRENT_SOURCE_DIR}/data_storage")
    add_subdirectory(data_storage)
endif()
if(IS_DIRECTORY "${CMAKE_CURRENT_SOURCE_DIR}/avm")
    add_subdirectory(avm)
endif()
if(IS_DIRECTORY "${CMAKE_CURRENT_SOURCE_DIR}/cavm")
    add_subdirectory(cavm)
endif()
if(IS_DIRECTORY "${CMAKE_CURRENT_SOURCE_DIR}/app")
    add_subdirectory(app)
endif()

if (BUILD_TESTING)
  add_subdirectory(tests)
endif()
<|MERGE_RESOLUTION|>--- conflicted
+++ resolved
@@ -63,24 +63,6 @@
 find_package(GMPXX REQUIRED)
 
 # On macOS, search Homebrew for keg-only versions of OpenSSL
-<<<<<<< HEAD
- if (CMAKE_HOST_SYSTEM_NAME MATCHES "Darwin")
-     execute_process(
-         COMMAND brew --prefix OpenSSL 
-         RESULT_VARIABLE BREW_OPENSSL
-         OUTPUT_VARIABLE BREW_OPENSSL_PREFIX
-         OUTPUT_STRIP_TRAILING_WHITESPACE
-     )
-     if (BREW_OPENSSL EQUAL 0 AND EXISTS "${BREW_OPENSSL_PREFIX}")
-         message(STATUS "Found OpenSSL keg installed by Homebrew at ${BREW_OPENSSL_PREFIX}")
-         set(OPENSSL_ROOT_DIR "${BREW_OPENSSL_PREFIX}/")
-         set(OPENSSL_INCLUDE_DIR "${BREW_OPENSSL_PREFIX}/include")
-         set(OPENSSL_LIBRARIES "${BREW_OPENSSL_PREFIX}/lib")
-         set(OPENSSL_CRYPTO_LIBRARY "${BREW_OPENSSL_PREFIX}/lib/libcrypto.dylib")
-         set(OPENSSL_SSL_LIBRARY (ADVANCED) "${BREW_OPENSSL_PREFIX}/lib/libssl.dylib")
-     endif()
- endif()
-=======
 if (CMAKE_HOST_SYSTEM_NAME MATCHES "Darwin")
     execute_process(
         COMMAND brew --prefix OpenSSL 
@@ -97,7 +79,6 @@
         set(OPENSSL_SSL_LIBRARY (ADVANCED) "${BREW_OPENSSL_PREFIX}/lib/libssl.dylib")
     endif()
 endif()
->>>>>>> f7a2c652
 
 find_package(Boost 1.65 COMPONENTS filesystem system REQUIRED)
 if(NOT TARGET Boost::boost)
