/*
 * Copyright 2019-2020, Offchain Labs, Inc.
 *
 * Licensed under the Apache License, Version 2.0 (the "License");
 * you may not use this file except in compliance with the License.
 * You may obtain a copy of the License at
 *
 *    http://www.apache.org/licenses/LICENSE-2.0
 *
 * Unless required by applicable law or agreed to in writing, software
 * distributed under the License is distributed on an "AS IS" BASIS,
 * WITHOUT WARRANTIES OR CONDITIONS OF ANY KIND, either express or implied.
 * See the License for the specific language governing permissions and
 * limitations under the License.
 */

#include "config.hpp"
#include "helper.hpp"

#include <data_storage/arbstorage.hpp>
#include <data_storage/storageresult.hpp>
#include <data_storage/value/machine.hpp>
#include <data_storage/value/value.hpp>

#include <avm/machine.hpp>

#define CATCH_CONFIG_ENABLE_BENCHMARKING 1
#include <catch2/catch.hpp>

#include <boost/filesystem.hpp>

auto execution_path = boost::filesystem::current_path();

void checkpointState(ArbStorage& storage, Machine& machine) {
    auto transaction = storage.makeTransaction();
    auto results = saveMachine(*transaction, machine);
    REQUIRE(results.status.ok());
    REQUIRE(results.reference_count == 1);
    REQUIRE(transaction->commit().ok());
}

void checkpointStateTwice(ArbStorage& storage, Machine& machine) {
    auto transaction1 = storage.makeTransaction();
    auto results = saveMachine(*transaction1, machine);
    REQUIRE(results.status.ok());
    REQUIRE(results.reference_count == 1);
    REQUIRE(transaction1->commit().ok());

    auto transaction2 = storage.makeTransaction();
    auto results2 = saveMachine(*transaction2, machine);
    REQUIRE(results2.status.ok());
    REQUIRE(results2.reference_count == 2);
    REQUIRE(transaction2->commit().ok());
}

void deleteCheckpoint(Transaction& transaction, Machine& machine) {
    auto results = deleteMachine(transaction, machine.hash());
    REQUIRE(results.status.ok());
    REQUIRE(results.reference_count == 0);
}

void restoreCheckpoint(ArbStorage& storage,
                       Machine& expected_machine,
                       ValueCache& value_cache) {
    auto mach = storage.getMachine(expected_machine.hash(), value_cache);
    REQUIRE(mach->hash() == expected_machine.hash());
}

TEST_CASE("Checkpoint State") {
    DBDeleter deleter;
    ArbStorage storage(dbpath);
    REQUIRE(storage.initialize(test_contract_path).ok());
    ValueCache value_cache{};

    auto machine = storage.getInitialMachine(value_cache);
<<<<<<< HEAD
    MachineExecutionConfig execConfig;
    execConfig.max_gas = 3;
    execConfig.final_message_of_block = true;
    machine->run(execConfig);
=======
    machine->run(3, false, std::vector<InboxMessage>{}, 0, true);
>>>>>>> effe69a5

    SECTION("default") { checkpointState(storage, *machine); }
    SECTION("save twice") { checkpointStateTwice(storage, *machine); }
    SECTION("assert machine hash") {
        auto hash1 = machine->hash();
        auto transaction = storage.makeTransaction();
        auto results = saveMachine(*transaction, *machine);
        REQUIRE(results.status.ok());
        REQUIRE(transaction->commit().ok());
        auto machine2 = storage.getMachine(hash1, value_cache);
        auto hash2 = machine2->hash();
        REQUIRE(hash2 == hash1);
    }
}

TEST_CASE("Delete machine checkpoint") {
    DBDeleter deleter;
    ArbStorage storage(dbpath);
    REQUIRE(storage.initialize(test_contract_path).ok());
    ValueCache value_cache{};

    SECTION("default") {
        auto machine = storage.getInitialMachine(value_cache);
<<<<<<< HEAD
        MachineExecutionConfig execConfig;
        execConfig.max_gas = 4;
        execConfig.final_message_of_block = true;
        machine->run(execConfig);
        auto transaction = storage.makeTransaction();
        saveMachine(*transaction, *machine);
        execConfig.max_gas = 0;
        machine->run(execConfig);
=======
        machine->run(4, false, std::vector<InboxMessage>{}, 0, true);
        auto transaction = storage.makeTransaction();
        saveMachine(*transaction, *machine);
        machine->run(0, false, std::vector<InboxMessage>{}, 0, true);
>>>>>>> effe69a5
        saveMachine(*transaction, *machine);
        deleteCheckpoint(*transaction, *machine);
        REQUIRE(transaction->commit().ok());
    }
}

TEST_CASE("Restore checkpoint") {
    DBDeleter deleter;
    ArbStorage storage(dbpath);
    REQUIRE(storage.initialize(test_contract_path).ok());
    ValueCache value_cache{};

    SECTION("default") {
        auto machine = storage.getInitialMachine(value_cache);
        auto transaction = storage.makeTransaction();
        auto results = saveMachine(*transaction, *machine);
        REQUIRE(results.status.ok());
        REQUIRE(transaction->commit().ok());
        restoreCheckpoint(storage, *machine, value_cache);
    }
}

TEST_CASE("Proof") {
    auto machine = Machine::loadFromFile(test_contract_path);
    while (true) {
<<<<<<< HEAD
        MachineExecutionConfig execConfig;
        execConfig.max_gas = 3;
        execConfig.final_message_of_block = true;
        auto assertion = machine.run(execConfig);
=======
        auto assertion =
            machine.run(3, false, std::vector<InboxMessage>{}, 0, true);
>>>>>>> effe69a5
        machine.marshalForProof();
        if (assertion.stepCount == 0) {
            break;
        }
    }
}

TEST_CASE("Clone") {
    auto machine = Machine::loadFromFile(test_contract_path);
    for (int i = 0; i < 100; i++) {
        machine.machine_state.stack.push(
            Tuple(uint256_t{3}, uint256_t{6}, uint256_t{7}, uint256_t{2}));
        machine.machine_state.auxstack.push(
            Tuple(uint256_t{3}, uint256_t{6}, uint256_t{7}, uint256_t{2}));
    }

    for (int i = 0; i < 1000; i++) {
        REQUIRE(machine.hash() != 3242);
    }
}

TEST_CASE("Machine hash") {
    MachineState machine = MachineState::loadFromFile(test_contract_path);
    auto pcHash = ::hash(machine.loadCurrentInstruction());
    auto stackHash = machine.stack.hash();
    auto auxstackHash = machine.auxstack.hash();
    auto registerHash = ::hash_value(machine.registerVal);
    auto staticHash = ::hash_value(machine.static_val);
    auto errHash = ::hash(machine.errpc);
    auto machineHash = machine.hash();

    REQUIRE(pcHash == intx::from_string<uint256_t>(
                          "9437065110668622075464824926507979877827393212819455"
                          "9331492955050019282050496"));
    REQUIRE(stackHash == intx::from_string<uint256_t>(
                             "4251290975118555612292311539115420848775231061321"
                             "3055089416300774052282720344"));
    REQUIRE(auxstackHash == intx::from_string<uint256_t>(
                                "4251290975118555612292311539115420848775231061"
                                "3213055089416300774052282720344"));
    REQUIRE(registerHash == intx::from_string<uint256_t>(
                                "4251290975118555612292311539115420848775231061"
                                "3213055089416300774052282720344"));
    REQUIRE(staticHash == intx::from_string<uint256_t>(
                              "113182352889449210665994027227588754290969798016"
                              "938687372921424809289618385856"));
    REQUIRE(errHash == intx::from_string<uint256_t>(
                           "817555893843236912662725763451298816577059146210080"
                           "81459572116739688988488432"));
    REQUIRE(machineHash == intx::from_string<uint256_t>(
                               "12818298244055256727021237632105567892940754157"
                               "945856618644698870485816765145"));
}

TEST_CASE("MachineTestVectors") {
    DBDeleter deleter;

    std::vector<std::string> files = {
        "opcodetestarbgas",   "opcodetestdup",     "opcodetestecops",
        "opcodetestethhash2", "opcodetesthash",    "opcodetestlogic",
        "opcodetestmath",     "opcodeteststack",   "opcodetesttuple",
        "opcodetestcode",     "opcodetestkeccakf", "opcodetestsha256f"};

    for (const auto& filename : files) {
        DYNAMIC_SECTION(filename) {
            auto test_file =
                std::string{machine_test_cases_path} + "/" + filename + ".mexe";

            auto mach = Machine::loadFromFile(test_file);
<<<<<<< HEAD
            MachineExecutionConfig execConfig;
            while (
                nonstd::holds_alternative<NotBlocked>(mach.isBlocked(false))) {
                mach.run(execConfig);
=======
            while (std::holds_alternative<NotBlocked>(mach.isBlocked(false))) {
                mach.run(0, false, std::vector<InboxMessage>{}, 0, false);
>>>>>>> effe69a5
            }
            REQUIRE(mach.currentStatus() == Status::Halted);
        }
    }
}

TEST_CASE("Stopping on sideload") {
    auto orig_machine = Machine::loadFromFile(
        std::string(machine_test_cases_path) + "/sideloadtest.mexe");
    MachineExecutionConfig execConfig;

    // First, test running straight past the sideload
    Machine machine = orig_machine;
    auto assertion = machine.run(execConfig);
    REQUIRE(machine.currentStatus() == Status::Error);
    REQUIRE(!assertion.sideloadBlockNumber);
    REQUIRE(assertion.gasCount == 17);

    // Next, test running past the sideload with a value specified
    machine = orig_machine;
    execConfig.sideloads.push_back(Tuple(uint256_t(0x42)));
    execConfig.stop_on_sideload = true;  // Shouldn't matter
    assertion = machine.run(execConfig);
    REQUIRE(machine.currentStatus() == Status::Halted);
    REQUIRE(!assertion.sideloadBlockNumber);
    REQUIRE(assertion.gasCount == 27);

    // Next, test stopping on the sideload but continuing
    machine = orig_machine;
    execConfig.sideloads.clear();
    execConfig.stop_on_sideload = true;
    assertion = machine.run(execConfig);
    REQUIRE(machine.currentStatus() == Status::Extensive);
    REQUIRE(assertion.sideloadBlockNumber == uint256_t(0x321));
    REQUIRE(assertion.gasCount == 1);

    assertion = machine.run(execConfig);
    REQUIRE(machine.currentStatus() == Status::Error);
    REQUIRE(!assertion.sideloadBlockNumber);
    REQUIRE(assertion.gasCount == 16);

    // Next, test stopping on the sideload and adding a value
    machine = orig_machine;
    assertion = machine.run(execConfig);
    REQUIRE(machine.currentStatus() == Status::Extensive);
    REQUIRE(assertion.sideloadBlockNumber == uint256_t(0x321));
    REQUIRE(assertion.gasCount == 1);

    execConfig.sideloads.push_back(Tuple(uint256_t(0x42)));
    assertion = machine.run(execConfig);
    REQUIRE(machine.currentStatus() == Status::Halted);
    REQUIRE(!assertion.sideloadBlockNumber);
    REQUIRE(assertion.gasCount == 26);
}<|MERGE_RESOLUTION|>--- conflicted
+++ resolved
@@ -73,14 +73,10 @@
     ValueCache value_cache{};
 
     auto machine = storage.getInitialMachine(value_cache);
-<<<<<<< HEAD
     MachineExecutionConfig execConfig;
     execConfig.max_gas = 3;
     execConfig.final_message_of_block = true;
     machine->run(execConfig);
-=======
-    machine->run(3, false, std::vector<InboxMessage>{}, 0, true);
->>>>>>> effe69a5
 
     SECTION("default") { checkpointState(storage, *machine); }
     SECTION("save twice") { checkpointStateTwice(storage, *machine); }
@@ -104,7 +100,6 @@
 
     SECTION("default") {
         auto machine = storage.getInitialMachine(value_cache);
-<<<<<<< HEAD
         MachineExecutionConfig execConfig;
         execConfig.max_gas = 4;
         execConfig.final_message_of_block = true;
@@ -113,12 +108,6 @@
         saveMachine(*transaction, *machine);
         execConfig.max_gas = 0;
         machine->run(execConfig);
-=======
-        machine->run(4, false, std::vector<InboxMessage>{}, 0, true);
-        auto transaction = storage.makeTransaction();
-        saveMachine(*transaction, *machine);
-        machine->run(0, false, std::vector<InboxMessage>{}, 0, true);
->>>>>>> effe69a5
         saveMachine(*transaction, *machine);
         deleteCheckpoint(*transaction, *machine);
         REQUIRE(transaction->commit().ok());
@@ -144,15 +133,10 @@
 TEST_CASE("Proof") {
     auto machine = Machine::loadFromFile(test_contract_path);
     while (true) {
-<<<<<<< HEAD
         MachineExecutionConfig execConfig;
         execConfig.max_gas = 3;
         execConfig.final_message_of_block = true;
         auto assertion = machine.run(execConfig);
-=======
-        auto assertion =
-            machine.run(3, false, std::vector<InboxMessage>{}, 0, true);
->>>>>>> effe69a5
         machine.marshalForProof();
         if (assertion.stepCount == 0) {
             break;
@@ -222,15 +206,9 @@
                 std::string{machine_test_cases_path} + "/" + filename + ".mexe";
 
             auto mach = Machine::loadFromFile(test_file);
-<<<<<<< HEAD
             MachineExecutionConfig execConfig;
-            while (
-                nonstd::holds_alternative<NotBlocked>(mach.isBlocked(false))) {
+            while (std::holds_alternative<NotBlocked>(mach.isBlocked(false))) {
                 mach.run(execConfig);
-=======
-            while (std::holds_alternative<NotBlocked>(mach.isBlocked(false))) {
-                mach.run(0, false, std::vector<InboxMessage>{}, 0, false);
->>>>>>> effe69a5
             }
             REQUIRE(mach.currentStatus() == Status::Halted);
         }
@@ -247,16 +225,16 @@
     auto assertion = machine.run(execConfig);
     REQUIRE(machine.currentStatus() == Status::Error);
     REQUIRE(!assertion.sideloadBlockNumber);
-    REQUIRE(assertion.gasCount == 17);
+    REQUIRE(assertion.gasCount == 13);
 
     // Next, test running past the sideload with a value specified
     machine = orig_machine;
-    execConfig.sideloads.push_back(Tuple(uint256_t(0x42)));
+    execConfig.sideloads.emplace_back(InboxMessage());
     execConfig.stop_on_sideload = true;  // Shouldn't matter
     assertion = machine.run(execConfig);
     REQUIRE(machine.currentStatus() == Status::Halted);
     REQUIRE(!assertion.sideloadBlockNumber);
-    REQUIRE(assertion.gasCount == 27);
+    REQUIRE(assertion.gasCount == 23);
 
     // Next, test stopping on the sideload but continuing
     machine = orig_machine;
@@ -270,7 +248,7 @@
     assertion = machine.run(execConfig);
     REQUIRE(machine.currentStatus() == Status::Error);
     REQUIRE(!assertion.sideloadBlockNumber);
-    REQUIRE(assertion.gasCount == 16);
+    REQUIRE(assertion.gasCount == 12);
 
     // Next, test stopping on the sideload and adding a value
     machine = orig_machine;
@@ -279,9 +257,9 @@
     REQUIRE(assertion.sideloadBlockNumber == uint256_t(0x321));
     REQUIRE(assertion.gasCount == 1);
 
-    execConfig.sideloads.push_back(Tuple(uint256_t(0x42)));
+    execConfig.sideloads.emplace_back(InboxMessage());
     assertion = machine.run(execConfig);
     REQUIRE(machine.currentStatus() == Status::Halted);
     REQUIRE(!assertion.sideloadBlockNumber);
-    REQUIRE(assertion.gasCount == 26);
+    REQUIRE(assertion.gasCount == 22);
 }