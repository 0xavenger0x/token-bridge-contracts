--- conflicted
+++ resolved
@@ -55,18 +55,6 @@
 	cacheExpirationSeconds := int(coreConfig.Cache.TimedExpire.Seconds())
 	saveRocksdbIntervalSeconds := int(coreConfig.SaveRocksdbInterval.Seconds())
 	cConfig := C.CArbCoreConfig{
-<<<<<<< HEAD
-		message_process_count:        C.int(coreConfig.MessageProcessCount),
-		checkpoint_load_gas_cost:     C.int(coreConfig.CheckpointLoadGasCost),
-		min_gas_checkpoint_frequency: C.int(coreConfig.GasCheckpointFrequency),
-		cache_expiration_seconds:     C.int(cacheExpirationSeconds),
-		lru_cache_size:               C.int(coreConfig.Cache.LRUSize),
-		debug:                        boolToCInt(coreConfig.Debug),
-		save_rocksdb_interval:        C.int(saveRocksdbIntervalSeconds),
-		save_rocksdb_path:            cSaveRocksdbPath,
-		lazy_load_core_machine:       boolToCInt(coreConfig.LazyLoadCoreMachine),
-		lazy_load_archive_queries:    boolToCInt(coreConfig.LazyLoadArchiveQueries),
-=======
 		message_process_count:         C.int(coreConfig.MessageProcessCount),
 		checkpoint_load_gas_cost:      C.int(coreConfig.CheckpointLoadGasCost),
 		min_gas_checkpoint_frequency:  C.int(coreConfig.GasCheckpointFrequency),
@@ -81,7 +69,6 @@
 		profile_run_until:             C.int(coreConfig.Profile.RunUntil),
 		profile_load_count:            C.int(coreConfig.Profile.LoadCount),
 		profile_reset_db_except_inbox: boolToCInt(coreConfig.Profile.ResetAllExceptInbox),
->>>>>>> 9fc9f68e
 	}
 
 	cArbStorage := C.createArbStorage(cDbPath, cConfig)
