--- conflicted
+++ resolved
@@ -2502,14 +2502,9 @@
             auto closest_checkpoint = findCloserExecutionCursor(
                 tx, std::nullopt, total_gas_used, allow_slow_lookup);
             if (std::holds_alternative<rocksdb::Status>(closest_checkpoint)) {
-<<<<<<< HEAD
-                std::cerr << "No execution machine available" << std::endl;
-                return {std::get<rocksdb::Status>(closest_checkpoint), {}};
-=======
                 std::cerr << "No execution machine available close to gas: "
                           << total_gas_used << std::endl;
-                return std::get<rocksdb::Status>(closest_checkpoint);
->>>>>>> 851c7b6e
+                return {std::get<rocksdb::Status>(closest_checkpoint), {}};
             }
             execution_cursor =
                 std::move(std::get<ExecutionCursor>(closest_checkpoint));
