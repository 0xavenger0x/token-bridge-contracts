--- conflicted
+++ resolved
@@ -398,14 +398,9 @@
 
     function deserializeMessage(
         bytes memory data,
-<<<<<<< HEAD
         uint256 startOffset
     )
         internal
-=======
-        uint startOffset)
-        public
->>>>>>> fc6d6520
         pure
         returns(
             bool valid,
