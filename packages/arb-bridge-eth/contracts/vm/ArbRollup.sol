--- conflicted
+++ resolved
@@ -350,14 +350,11 @@
                 branchType,
                 vmProtoStateHash
             );
-
-<<<<<<< HEAD
             nodeHashes[i] = confNode;
-=======
+
             if (branchType == VALID_CHILD_TYPE) {
                 emit ConfirmedValidAssertion(confNode);
             }
->>>>>>> 1b73b3d6
         }
         require(messagesOffset == data.messages.length, "Didn't read all messages");
         // If last node is after deadline, then all nodes are
