--- conflicted
+++ resolved
@@ -42,13 +42,13 @@
 const zerobytes32 =
   '0x0000000000000000000000000000000000000000000000000000000000000000'
 const stakeRequirement = 10
-const stakeToken = '0x0000000000000000000000000000000000000000'
+const stakeToken = ethers.constants.AddressZero
 const confirmationPeriodBlocks = 100
 const arbGasSpeedLimitPerBlock = 1000000
 const minimumAssertionPeriod = 75
 const sequencerDelayBlocks = 15
 const sequencerDelaySeconds = 900
-const ZERO_ADDR = '0x0000000000000000000000000000000000000000'
+const ZERO_ADDR = ethers.constants.AddressZero
 
 let rollup: RollupContract
 let rollupAdmin: Contract
@@ -757,10 +757,6 @@
     const challengeB = await rollupAdmin.currentChallenge(
       await accounts[1].getAddress()
     )
-<<<<<<< HEAD
-=======
-    const ZERO_ADDR = ethers.constants.AddressZero
->>>>>>> 56ed8275
 
     expect(challengeA).to.equal(ZERO_ADDR)
     expect(challengeB).to.equal(ZERO_ADDR)
@@ -788,13 +784,8 @@
         zerobytes32
       )
 
-<<<<<<< HEAD
     const forceCreateTx = await rollupAdmin.forceCreateNode(
-      newNodeHash,
-=======
-    await rollupAdmin.forceCreateNode(
       await newNodeHash(),
->>>>>>> 56ed8275
       assertion.bytes32Fields(),
       assertion.intFields(),
       '0x',
@@ -819,6 +810,7 @@
       prevNode.afterState.inboxMaxCount,
       prevLatestConfirmed
     )
+
     const postLatestCreated = await rollup.rollup.latestNodeCreated()
 
     const sends: Array<BytesLike> = []
@@ -843,7 +835,7 @@
       assertion,
       forceCreateReceipt.blockNumber,
       assertion.afterState.inboxCount,
-      newNodeHash
+      await newNodeHash()
     )
     await rollupAdmin.resume()
 
