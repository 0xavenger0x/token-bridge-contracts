/*
* Copyright 2020, Offchain Labs, Inc.
*
* Licensed under the Apache License, Version 2.0 (the "License");
* you may not use this file except in compliance with the License.
* You may obtain a copy of the License at
*
*    http://www.apache.org/licenses/LICENSE-2.0
*
* Unless required by applicable law or agreed to in writing, software
* distributed under the License is distributed on an "AS IS" BASIS,
* WITHOUT WARRANTIES OR CONDITIONS OF ANY KIND, either express or implied.
* See the License for the specific language governing permissions and
* limitations under the License.
 */

package challenges

import (
	"context"
	"fmt"
	"log"

	"github.com/offchainlabs/arbitrum/packages/arb-util/common"
	"github.com/offchainlabs/arbitrum/packages/arb-util/machine"
	"github.com/offchainlabs/arbitrum/packages/arb-validator-core/arbbridge"
	"github.com/offchainlabs/arbitrum/packages/arb-validator-core/valprotocol"
	"github.com/offchainlabs/arbitrum/packages/arb-validator/structures"
)

func DefendExecutionClaim(
	ctx context.Context,
	client arbbridge.ArbAuthClient,
	address common.Address,
	startBlockId *common.BlockId,
	startLogIndex uint,
	startMachine machine.Machine,
	assertion *valprotocol.ExecutionAssertionStub,
	inboxStack *structures.MessageStack,
	numSteps uint64,
	bisectionCount uint32,
	challengeType ExecutionChallengeInfo,
) (ChallengeState, error) {
	contractWatcher, err := client.NewExecutionChallengeWatcher(address)
	if err != nil {
		return 0, err
	}

	reorgCtx, eventChan := arbbridge.HandleBlockchainEvents(ctx, client, startBlockId, startLogIndex, contractWatcher)

	contract, err := client.NewExecutionChallenge(address)
	if err != nil {
		return ChallengeContinuing, err
	}

	if startMachine == nil {
		log.Fatal("nil startMachine in DefendExecutionClaim")
	}
	return defendExecution(
		reorgCtx,
		eventChan,
		contract,
		client,
		NewAssertionDefender(
			numSteps,
			startMachine,
			inboxStack,
			assertion,
		),
		bisectionCount,
		challengeType,
	)
}

func defendExecution(
	ctx context.Context,
	eventChan <-chan arbbridge.Event,
	contract arbbridge.ExecutionChallenge,
	client arbbridge.ArbClient,
	startDefender AssertionDefender,
	bisectionCount uint32,
	challengeType ExecutionChallengeInfo,
) (ChallengeState, error) {
	event, ok := <-eventChan
	if !ok {
		return 0, challengeNoEvents
	}
	_, ok = event.(arbbridge.InitiateChallengeEvent)
	if !ok {
		return 0, fmt.Errorf("ExecutionChallenge expected InitiateChallengeEvent but got %T", event)
	}

	defender := startDefender

	for {
		cont := ContinueChallenge(challengeType)

		if cont {
			if challengeType.isDiscontinueType {
				challengeType.currentRound += 1
			}
		} else {
			return DefenderDiscontinued, nil
		}

		if defender.NumSteps() == 1 {
			return runExecutionOneStepProof(ctx, eventChan, defender, contract)
		}

		event, state, defenders, bisected, err := executionDefenderUpdate(
			ctx,
			eventChan,
			contract,
			defender,
			bisectionCount)

		if challengeEnded(state, err) {
			return state, err
		}

		bisectionEvent, ok := event.(arbbridge.ExecutionBisectionEvent)
		if !ok {
			return 0, fmt.Errorf("ExecutionChallenge defender expected ExecutionBisectionEvent but got %T", event)
		}

		// get challenger update
		event, state, err = getNextEventWithTimeout(
			ctx,
			eventChan,
			bisectionEvent.Deadline,
			contract,
			client,
		)
		if challengeEnded(state, err) {
			return state, err
		}

		continueEvent, ok := event.(arbbridge.ContinueChallengeEvent)
		if !ok {
			return 0, fmt.Errorf("ExecutionChallenge defender expected ContinueChallengeEvent but got %T", event)
		}

		if bisected {
			// Freshly bisected assertion
			defender = defenders[continueEvent.SegmentIndex.Uint64()]
		} else {
			// Replayed from existing event
			defenderPointer, err := defender.MoveDefender(bisectionEvent, continueEvent)
			if err != nil {
				return 0, err
			}
			defender = *defenderPointer
		}
	}
}

func executionDefenderUpdate(
	ctx context.Context,
	eventChan <-chan arbbridge.Event,
	contract arbbridge.ExecutionChallenge,
	defender AssertionDefender,
	bisectionCount uint32,
) (arbbridge.Event, ChallengeState, []AssertionDefender, bool, error) {
	makeBisection, event, state, err := getNextEventIfExists(ctx, eventChan, replayTimeout)
	var defenders []AssertionDefender = nil
	if makeBisection {
		defenders = defender.NBisect(uint64(bisectionCount))
		assertions := make([]*valprotocol.ExecutionAssertionStub, 0, len(defenders))
		for _, def := range defenders {
			assertions = append(assertions, def.AssertionStub())
		}
		err := contract.BisectAssertion(
			ctx,
			assertions,
			defender.NumSteps())
		if err != nil {
			return nil, 0, defenders, makeBisection, err
		}
		event, state, err = getNextEvent(eventChan)
		if err != nil {
			return nil, 0, defenders, makeBisection, err
		}
	}

	return event, state, defenders, makeBisection, err
}

func runExecutionOneStepProof(
	ctx context.Context,
	eventChan <-chan arbbridge.Event,
	defender AssertionDefender,
	contract arbbridge.ExecutionChallenge,
) (ChallengeState, error) {
	timedOut, event, state, err := getNextEventIfExists(ctx, eventChan, replayTimeout)
	if timedOut {
		proof, bproof, msg, err := defender.SolidityOneStepProof()
		if err != nil {
			return 0, err
		}
		if msg != nil {
			err = contract.OneStepProofWithMessage(
				ctx,
				defender.AssertionStub(),
				proof,
				*msg,
			)
		} else if bproof != nil {
			err = contract.OneStepProofBuffer(
					ctx,
					defender.AssertionStub(),
					proof,
					bproof,
				)
		} else {
				err = contract.OneStepProof(
					ctx,
					defender.AssertionStub(),
					proof,
				)
		}
<<<<<<< HEAD
		
=======
>>>>>>> e2bb7c84
		if err != nil {
			return 0, err
		}

		event, state, err = getNextEvent(eventChan)
		if err != nil {
			return 0, err
		}
	}

	if challengeEnded(state, err) {
		return state, err
	}

	_, ok := event.(arbbridge.OneStepProofEvent)
	if !ok {
		return 0, fmt.Errorf("ExecutionChallenge defender expected OneStepProof but got %T", event)
	}
	return ChallengeAsserterWon, nil
}<|MERGE_RESOLUTION|>--- conflicted
+++ resolved
@@ -218,10 +218,6 @@
 					proof,
 				)
 		}
-<<<<<<< HEAD
-		
-=======
->>>>>>> e2bb7c84
 		if err != nil {
 			return 0, err
 		}
