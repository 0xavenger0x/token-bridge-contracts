/*
 * Copyright 2019, Offchain Labs, Inc.
 *
 * Licensed under the Apache License, Version 2.0 (the "License");
 * you may not use this file except in compliance with the License.
 * You may obtain a copy of the License at
 *
 *    http://www.apache.org/licenses/LICENSE-2.0
 *
 * Unless required by applicable law or agreed to in writing, software
 * distributed under the License is distributed on an "AS IS" BASIS,
 * WITHOUT WARRANTIES OR CONDITIONS OF ANY KIND, either express or implied.
 * See the License for the specific language governing permissions and
 * limitations under the License.
 */

package challenges

import (
	"errors"
	"log"

	errors2 "github.com/pkg/errors"

	"github.com/offchainlabs/arbitrum/packages/arb-util/inbox"
	"github.com/offchainlabs/arbitrum/packages/arb-util/machine"
	"github.com/offchainlabs/arbitrum/packages/arb-validator-core/arbbridge"
	"github.com/offchainlabs/arbitrum/packages/arb-validator-core/valprotocol"
	"github.com/offchainlabs/arbitrum/packages/arb-validator/structures"
)

type AssertionDefender struct {
	numSteps  uint64
	initState machine.Machine
	inbox     *structures.MessageStack
	assertion *valprotocol.ExecutionAssertionStub
}

func NewAssertionDefender(numSteps uint64, initState machine.Machine, inbox *structures.MessageStack, assertion *valprotocol.ExecutionAssertionStub) AssertionDefender {
	return AssertionDefender{
		numSteps:  numSteps,
		initState: initState.Clone(),
		inbox:     inbox,
		assertion: assertion,
	}
}

func (ad AssertionDefender) NumSteps() uint64 {
	return ad.numSteps
}

func (ad AssertionDefender) AssertionStub() *valprotocol.ExecutionAssertionStub {
	return ad.assertion
}

func (ad AssertionDefender) MoveDefender(bisectionEvent arbbridge.ExecutionBisectionEvent, continueEvent arbbridge.ContinueChallengeEvent) (*AssertionDefender, error) {
	segmentCount := uint64(len(bisectionEvent.AssertionHashes))
	stepsToSkip := computeStepsUpTo(continueEvent.SegmentIndex.Uint64(), segmentCount, ad.numSteps)
	steps := valprotocol.CalculateBisectionStepCount(
		continueEvent.SegmentIndex.Uint64(),
		segmentCount,
		ad.numSteps,
	)

	// Update mach, precondition, deadline
	messages, err := ad.inbox.GetAssertionMessages(ad.assertion.BeforeInboxHash, ad.assertion.AfterInboxHash)
	if err != nil {
		return nil, errors2.Wrapf(err, "assertion defender must have valid messages: %s %s", ad.assertion.BeforeInboxHash, ad.assertion.AfterInboxHash)
	}

	// Last value returned is not an error type
	skippedAssertion, _ := ad.initState.ExecuteAssertion(
		stepsToSkip,
		messages,
		0,
	)
	skippedAssertionStub := structures.NewExecutionAssertionStubFromAssertion(
		skippedAssertion,
		ad.assertion.BeforeInboxHash,
		ad.assertion.FirstLogHash,
		ad.assertion.FirstMessageHash,
		ad.inbox,
	)

	// Last value returned is not an error type
	assertion, _ := ad.initState.Clone().ExecuteAssertion(steps, messages[skippedAssertion.InboxMessagesConsumed:], 0)
	assertionStub := structures.NewExecutionAssertionStubFromAssertion(
		assertion,
		skippedAssertionStub.AfterInboxHash,
		skippedAssertionStub.LastLogHash,
		skippedAssertionStub.LastMessageHash,
		ad.inbox,
	)
	assertionDefender := NewAssertionDefender(steps, ad.initState, ad.inbox, assertionStub)
	return &assertionDefender, nil
}

func (ad AssertionDefender) NBisect(slices uint64) []AssertionDefender {
	nsteps := ad.NumSteps()
	if nsteps < slices {
		slices = nsteps
	}
	defenders := make([]AssertionDefender, 0, slices)
	m := ad.initState.Clone()

	beforeInboxHash := ad.assertion.BeforeInboxHash
	firstLogHash := ad.assertion.FirstLogHash
	firstMessageHash := ad.assertion.FirstMessageHash

	for i := uint64(0); i < slices; i++ {
		steps := valprotocol.CalculateBisectionStepCount(i, slices, nsteps)
		initState := m.Clone()

		inboxMessages, err := ad.inbox.GetAssertionMessages(beforeInboxHash, ad.assertion.AfterInboxHash)
		if err != nil {
			log.Fatal("inbox messages must exist for assertion that you're defending ", beforeInboxHash, ad.assertion.AfterInboxHash)
		}

		// Last value returned is not an error type
		assertion, numSteps := m.ExecuteAssertion(
			steps,
			inboxMessages,
			0,
		)
		stub := structures.NewExecutionAssertionStubFromAssertion(assertion, beforeInboxHash, firstLogHash, firstMessageHash, ad.inbox)
		defenders = append(defenders, NewAssertionDefender(
			numSteps,
			initState,
			ad.inbox,
			stub,
		))
		beforeInboxHash = stub.AfterInboxHash
		firstLogHash = stub.LastLogHash
		firstMessageHash = stub.LastMessageHash
	}
	return defenders
}

func (ad AssertionDefender) SolidityOneStepProof() ([]byte, []byte, *inbox.InboxMessage, error) {
	proofData, err := ad.initState.MarshalForProof()
	if err != nil {
		return nil, nil, nil, err
	}

	bProofData, err := ad.initState.MarshalBufferProof()
	if err != nil {
		return nil, nil, nil, err
	}

	if len(bProofData) > 0 {
		return proofData, bProofData, nil, nil
	}

	messages, err := ad.inbox.GetAssertionMessages(ad.assertion.BeforeInboxHash, ad.assertion.AfterInboxHash)
	if err != nil {
		return nil, nil, nil, err
	}

	if len(messages) > 1 {
		return nil, nil, nil, errors.New("can't prove assertion with more than one message")
	}
	if len(messages) == 1 {
		return proofData, nil, &messages[0], nil
	}
<<<<<<< HEAD
	return proofData, nil, nil, nil
}

func assertionMatches(
	stub *valprotocol.ExecutionAssertionStub,
	assertion *protocol.ExecutionAssertion,
	inboxMessages []inbox.InboxMessage,
) bool {
	return assertion.InboxMessagesConsumed != uint64(len(inboxMessages)) &&
		assertion.NumGas == stub.NumGas &&
		assertion.BeforeMachineHash.Unmarshal() == stub.BeforeMachineHash &&
		assertion.AfterMachineHash.Unmarshal() == stub.AfterMachineHash &&
		valprotocol.BytesArrayAccumHash(stub.FirstMessageHash, assertion.OutMsgsData, assertion.OutMsgsCount) == stub.LastMessageHash &&
		assertion.OutMsgsCount == stub.MessageCount &&
		valprotocol.BytesArrayAccumHash(stub.FirstLogHash, assertion.LogsData, assertion.LogsCount) == stub.LastLogHash &&
		assertion.LogsCount == stub.LogCount
}

func ChooseAssertionToChallenge(
	m machine.Machine,
	inbox *structures.MessageStack,
	assertions []*valprotocol.ExecutionAssertionStub,
	totalSteps uint64,
) (uint16, machine.Machine, error) {
	assertionCount := uint64(len(assertions))
	for i := range assertions {
		steps := valprotocol.CalculateBisectionStepCount(uint64(i), assertionCount, totalSteps)
		inboxMessages, err := inbox.GetAssertionMessages(assertions[i].BeforeInboxHash, assertions[i].AfterInboxHash)
		if err != nil {
			// AfterInboxHash must have been invalid
			return uint16(i), m, nil
		}
		initState := m.Clone()
		generatedAssertion, numSteps := m.ExecuteAssertion(
			steps,
			inboxMessages,
			0,
		)
		if numSteps != steps || !assertionMatches(assertions[i], generatedAssertion, inboxMessages) {
			return uint16(i), initState, nil
		}
		inboxMessages = inboxMessages[generatedAssertion.InboxMessagesConsumed:]
	}
	return 0, nil, errors.New("all segments in false ExecutionAssertion are valid")
=======
	return proofData, nil, nil
>>>>>>> e2bb7c84
}<|MERGE_RESOLUTION|>--- conflicted
+++ resolved
@@ -162,52 +162,5 @@
 	if len(messages) == 1 {
 		return proofData, nil, &messages[0], nil
 	}
-<<<<<<< HEAD
 	return proofData, nil, nil, nil
-}
-
-func assertionMatches(
-	stub *valprotocol.ExecutionAssertionStub,
-	assertion *protocol.ExecutionAssertion,
-	inboxMessages []inbox.InboxMessage,
-) bool {
-	return assertion.InboxMessagesConsumed != uint64(len(inboxMessages)) &&
-		assertion.NumGas == stub.NumGas &&
-		assertion.BeforeMachineHash.Unmarshal() == stub.BeforeMachineHash &&
-		assertion.AfterMachineHash.Unmarshal() == stub.AfterMachineHash &&
-		valprotocol.BytesArrayAccumHash(stub.FirstMessageHash, assertion.OutMsgsData, assertion.OutMsgsCount) == stub.LastMessageHash &&
-		assertion.OutMsgsCount == stub.MessageCount &&
-		valprotocol.BytesArrayAccumHash(stub.FirstLogHash, assertion.LogsData, assertion.LogsCount) == stub.LastLogHash &&
-		assertion.LogsCount == stub.LogCount
-}
-
-func ChooseAssertionToChallenge(
-	m machine.Machine,
-	inbox *structures.MessageStack,
-	assertions []*valprotocol.ExecutionAssertionStub,
-	totalSteps uint64,
-) (uint16, machine.Machine, error) {
-	assertionCount := uint64(len(assertions))
-	for i := range assertions {
-		steps := valprotocol.CalculateBisectionStepCount(uint64(i), assertionCount, totalSteps)
-		inboxMessages, err := inbox.GetAssertionMessages(assertions[i].BeforeInboxHash, assertions[i].AfterInboxHash)
-		if err != nil {
-			// AfterInboxHash must have been invalid
-			return uint16(i), m, nil
-		}
-		initState := m.Clone()
-		generatedAssertion, numSteps := m.ExecuteAssertion(
-			steps,
-			inboxMessages,
-			0,
-		)
-		if numSteps != steps || !assertionMatches(assertions[i], generatedAssertion, inboxMessages) {
-			return uint16(i), initState, nil
-		}
-		inboxMessages = inboxMessages[generatedAssertion.InboxMessagesConsumed:]
-	}
-	return 0, nil, errors.New("all segments in false ExecutionAssertion are valid")
-=======
-	return proofData, nil, nil
->>>>>>> e2bb7c84
 }