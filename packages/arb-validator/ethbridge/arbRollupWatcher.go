/*
 * Copyright 2020, Offchain Labs, Inc.
 *
 * Licensed under the Apache License, Version 2.0 (the "License");
 * you may not use this file except in compliance with the License.
 * You may obtain a copy of the License at
 *
 *    http://www.apache.org/licenses/LICENSE-2.0
 *
 * Unless required by applicable law or agreed to in writing, software
 * distributed under the License is distributed on an "AS IS" BASIS,
 * WITHOUT WARRANTIES OR CONDITIONS OF ANY KIND, either express or implied.
 * See the License for the specific language governing permissions and
 * limitations under the License.
 */

package ethbridge

import (
	"bytes"
	"context"
	"github.com/offchainlabs/arbitrum/packages/arb-validator/arbbridge"
	"math/big"
	"strings"

	"github.com/offchainlabs/arbitrum/packages/arb-validator/structures"

	errors2 "github.com/pkg/errors"

	solsha3 "github.com/miguelmota/go-solidity-sha3"

	"github.com/ethereum/go-ethereum"
	"github.com/ethereum/go-ethereum/accounts/abi"
	"github.com/ethereum/go-ethereum/accounts/abi/bind"
	"github.com/ethereum/go-ethereum/common"
	"github.com/ethereum/go-ethereum/core/types"
	"github.com/ethereum/go-ethereum/ethclient"

	"github.com/offchainlabs/arbitrum/packages/arb-util/protocol"
	"github.com/offchainlabs/arbitrum/packages/arb-util/value"
	"github.com/offchainlabs/arbitrum/packages/arb-validator/ethbridge/rollup"
)

var rollupStakeCreatedID common.Hash
var rollupChallengeStartedID common.Hash
var rollupChallengeCompletedID common.Hash
var rollupRefundedID common.Hash
var rollupPrunedID common.Hash
var rollupStakeMovedID common.Hash
var rollupAssertedID common.Hash
var rollupConfirmedID common.Hash
var confirmedAssertionID common.Hash

func init() {
	parsed, err := abi.JSON(strings.NewReader(rollup.ArbRollupABI))
	if err != nil {
		panic(err)
	}
	rollupStakeCreatedID = parsed.Events["RollupStakeCreated"].ID()
	rollupChallengeStartedID = parsed.Events["RollupChallengeStarted"].ID()
	rollupChallengeCompletedID = parsed.Events["RollupChallengeCompleted"].ID()
	rollupRefundedID = parsed.Events["RollupStakeRefunded"].ID()
	rollupPrunedID = parsed.Events["RollupPruned"].ID()
	rollupStakeMovedID = parsed.Events["RollupStakeMoved"].ID()
	rollupAssertedID = parsed.Events["RollupAsserted"].ID()
	rollupConfirmedID = parsed.Events["RollupConfirmed"].ID()
	confirmedAssertionID = parsed.Events["ConfirmedAssertion"].ID()
}

type EthRollupWatcher struct {
	Client             *ethclient.Client
	ArbRollup          *rollup.ArbRollup
	GlobalPendingInbox *rollup.IGlobalPendingInbox

	address common.Address
	client  *ethclient.Client
}

func NewRollupWatcher(address common.Address, client *ethclient.Client) (*EthRollupWatcher, error) {
	vm := &EthRollupWatcher{Client: client, address: address}
	err := vm.SetupContracts()
	return vm, err
}

func (vm *EthRollupWatcher) SetupContracts() error {
	arbitrumRollupContract, err := rollup.NewArbRollup(vm.address, vm.Client)
	if err != nil {
		return errors2.Wrap(err, "Failed to connect to ArbRollup")
	}

	globalPendingInboxAddress, err := arbitrumRollupContract.GlobalInbox(&bind.CallOpts{
		Pending: false,
		Context: context.Background(),
	})
	if err != nil {
		return errors2.Wrap(err, "Failed to get GlobalPendingInbox address")
	}
	globalPendingContract, err := rollup.NewIGlobalPendingInbox(globalPendingInboxAddress, vm.Client)
	if err != nil {
		return errors2.Wrap(err, "Failed to connect to GlobalPendingInbox")
	}

	vm.ArbRollup = arbitrumRollupContract
	vm.GlobalPendingInbox = globalPendingContract
	return nil
}

func (vm *EthRollupWatcher) StartConnection(ctx context.Context, outChan chan arbbridge.Notification, errChan chan error) error {
	if err := vm.SetupContracts(); err != nil {
		return err
	}

	start := uint64(0)
	watch := &bind.WatchOpts{
		Context: ctx,
		Start:   &start,
	}

	headers := make(chan *types.Header)
	headersSub, err := vm.Client.SubscribeNewHead(ctx, headers)
	if err != nil {
		return err
	}

	filter := ethereum.FilterQuery{
		Addresses: []common.Address{vm.address},
		Topics: [][]common.Hash{
			{
				rollupStakeCreatedID,
				rollupChallengeStartedID,
				rollupChallengeCompletedID,
				rollupRefundedID,
				rollupPrunedID,
				rollupStakeMovedID,
				rollupAssertedID,
				rollupConfirmedID,
				confirmedAssertionID,
			},
		},
	}

	logChan := make(chan types.Log)
	logSub, err := vm.Client.SubscribeFilterLogs(ctx, filter, logChan)
	if err != nil {
		return err
	}

	messageDeliveredChan := make(chan *rollup.IGlobalPendingInboxMessageDelivered)
	messageDeliveredSub, err := vm.GlobalPendingInbox.WatchMessageDelivered(watch, messageDeliveredChan, []common.Address{vm.address})
	if err != nil {
		return err
	}

	go func() {
		defer headersSub.Unsubscribe()
		defer messageDeliveredSub.Unsubscribe()
		defer logSub.Unsubscribe()

		for {
			select {
			case <-ctx.Done():
				break
			case header := <-headers:
				outChan <- arbbridge.Notification{
					Header: header,
					Event:  arbbridge.NewTimeEvent{},
				}
			case val := <-messageDeliveredChan:
				header, err := vm.Client.HeaderByHash(context.Background(), val.Raw.BlockHash)
				if err != nil {
					errChan <- err
					return
				}
				rd := bytes.NewReader(val.Data)
				msgData, err := value.UnmarshalValue(rd)
				if err != nil {
					errChan <- err
					return
				}

				messageHash := solsha3.SoliditySHA3(
					solsha3.Address(val.VmId),
					solsha3.Bytes32(msgData.Hash()),
					solsha3.Uint256(val.Value),
					val.TokenType[:],
				)
				msgHashInt := new(big.Int).SetBytes(messageHash[:])

				msgVal, _ := value.NewTupleFromSlice([]value.Value{
					msgData,
					value.NewIntValue(new(big.Int).SetUint64(header.Time)),
					value.NewIntValue(header.Number),
					value.NewIntValue(msgHashInt),
				})

				msg := protocol.NewSimpleMessage(msgVal, val.TokenType, val.Value, val.Sender)
				outChan <- arbbridge.Notification{
					Header: header,
					VMID:   val.VmId,
					Event: arbbridge.MessageDeliveredEvent{
						Msg: msg,
					},
					TxHash: val.Raw.TxHash,
				}
			case log := <-logChan:
				if err := vm.ProcessEvents(ctx, log, outChan); err != nil {
					errChan <- err
					return
				}
			case err := <-headersSub.Err():
				errChan <- err
				return
			case err := <-messageDeliveredSub.Err():
				errChan <- err
				return
			case err := <-logSub.Err():
				errChan <- err
				return
			}
		}
	}()
	return nil
}

func (vm *EthRollupWatcher) ProcessEvents(ctx context.Context, log types.Log, outChan chan arbbridge.Notification) error {
	event, err := func() (arbbridge.Event, error) {
		if log.Topics[0] == rollupStakeCreatedID {
			eventVal, err := vm.ArbRollup.ParseRollupStakeCreated(log)
			if err != nil {
				return nil, err
			}
			return arbbridge.StakeCreatedEvent{
				Staker:   eventVal.Staker,
				NodeHash: eventVal.NodeHash,
			}, nil
		} else if log.Topics[0] == rollupChallengeStartedID {
			eventVal, err := vm.ArbRollup.ParseRollupChallengeStarted(log)
			if err != nil {
				return nil, err
			}
			return arbbridge.ChallengeStartedEvent{
				Asserter:          eventVal.Asserter,
				Challenger:        eventVal.Challenger,
				ChallengeType:     structures.ChildType(eventVal.ChallengeType.Uint64()),
				ChallengeContract: eventVal.ChallengeContract,
			}, nil
		} else if log.Topics[0] == rollupChallengeCompletedID {
			eventVal, err := vm.ArbRollup.ParseRollupChallengeCompleted(log)
			if err != nil {
				return nil, err
			}
			return arbbridge.ChallengeCompletedEvent{
				Winner:            eventVal.Winner,
				Loser:             eventVal.Loser,
				ChallengeContract: eventVal.ChallengeContract,
			}, nil
		} else if log.Topics[0] == rollupRefundedID {
			eventVal, err := vm.ArbRollup.ParseRollupStakeRefunded(log)
			if err != nil {
				return nil, err
			}
			return arbbridge.StakeRefundedEvent{
				Staker: eventVal.Staker,
			}, nil
		} else if log.Topics[0] == rollupPrunedID {
			eventVal, err := vm.ArbRollup.ParseRollupPruned(log)
			if err != nil {
				return nil, err
			}
			return arbbridge.PrunedEvent{
				Leaf: eventVal.Leaf,
			}, nil
		} else if log.Topics[0] == rollupStakeMovedID {
			eventVal, err := vm.ArbRollup.ParseRollupStakeMoved(log)
			if err != nil {
				return nil, err
			}
			return arbbridge.StakeMovedEvent{
				Staker:   eventVal.Staker,
				Location: eventVal.ToNodeHash,
			}, nil
		} else if log.Topics[0] == rollupAssertedID {
			eventVal, err := vm.ArbRollup.ParseRollupAsserted(log)
			if err != nil {
				return nil, err
			}
<<<<<<< HEAD
			return arbbridge.AssertedEvent{
				PrevLeafHash: eventVal.Fields[0],
=======
			return AssertedEvent{
				PrevLeafHash: eventVal.PrevLeaf,
>>>>>>> 086d16f2
				Params: &structures.AssertionParams{
					NumSteps: eventVal.NumSteps,
					TimeBounds: protocol.NewTimeBoundsBlocks(
						protocol.NewTimeBlocks(eventVal.TimeBoundsBlocks[0]),
						protocol.NewTimeBlocks(eventVal.TimeBoundsBlocks[1]),
					),
					ImportedMessageCount: eventVal.ImportedMessageCount,
				},
				Claim: &structures.AssertionClaim{
					AfterPendingTop:       eventVal.AfterPendingTop,
					ImportedMessagesSlice: eventVal.ImportedMessagesSlice,
					AssertionStub: protocol.NewExecutionAssertionStub(
						eventVal.AfterVMHash,
						eventVal.DidInboxInsn,
						eventVal.NumArbGas,
						eventVal.MessagesAccHash,
						eventVal.LogsAccHash,
					),
				},
				MaxPendingTop: eventVal.PendingValue,
			}, nil
		} else if log.Topics[0] == rollupConfirmedID {
			eventVal, err := vm.ArbRollup.ParseRollupConfirmed(log)
			if err != nil {
				return nil, err
			}
			return arbbridge.ConfirmedEvent{
				NodeHash: eventVal.NodeHash,
			}, nil
		} else if log.Topics[0] == confirmedAssertionID {
			eventVal, err := vm.ArbRollup.ParseConfirmedAssertion(log)
			if err != nil {
				return nil, err
			}
			return arbbridge.ConfirmedAssertionEvent{
				LogsAccHash: eventVal.LogsAccHash,
			}, nil
		}
		return nil, errors2.New("unknown arbitrum event type")
	}()

	if err != nil {
		return err
	}
	header, err := vm.Client.HeaderByHash(ctx, log.BlockHash)
	if err != nil {
		return err
	}
	outChan <- arbbridge.Notification{
		Header: header,
		VMID:   vm.address,
		Event:  event,
		TxHash: log.TxHash,
	}

	return nil
}<|MERGE_RESOLUTION|>--- conflicted
+++ resolved
@@ -284,13 +284,8 @@
 			if err != nil {
 				return nil, err
 			}
-<<<<<<< HEAD
 			return arbbridge.AssertedEvent{
-				PrevLeafHash: eventVal.Fields[0],
-=======
-			return AssertedEvent{
-				PrevLeafHash: eventVal.PrevLeaf,
->>>>>>> 086d16f2
+				PrevLeafHash: eventVal.Fields,
 				Params: &structures.AssertionParams{
 					NumSteps: eventVal.NumSteps,
 					TimeBounds: protocol.NewTimeBoundsBlocks(
