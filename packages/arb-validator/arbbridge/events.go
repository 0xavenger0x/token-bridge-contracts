--- conflicted
+++ resolved
@@ -141,12 +141,8 @@
 }
 
 type MessageDeliveredEvent struct {
-<<<<<<< HEAD
+	ChainInfo
 	MsgValue value.Value
-=======
-	ChainInfo
-	Msg valprotocol.Message
->>>>>>> ad020cd5
 }
 
 type NewTimeEvent struct {
