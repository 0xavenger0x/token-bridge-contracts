/*
* Copyright 2019-2020, Offchain Labs, Inc.
*
* Licensed under the Apache License, Version 2.0 (the "License");
* you may not use this file except in compliance with the License.
* You may obtain a copy of the License at
*
*    http://www.apache.org/licenses/LICENSE-2.0
*
* Unless required by applicable law or agreed to in writing, software
* distributed under the License is distributed on an "AS IS" BASIS,
* WITHOUT WARRANTIES OR CONDITIONS OF ANY KIND, either express or implied.
* See the License for the specific language governing permissions and
* limitations under the License.
 */

package rollup

import (
	"bytes"
	"context"
<<<<<<< HEAD
	"errors"
	"github.com/offchainlabs/arbitrum/packages/arb-validator/arbbridge"
=======
	"fmt"
>>>>>>> 086d16f2
	"math/big"
	"sync"

	"github.com/ethereum/go-ethereum/common/hexutil"

	"github.com/golang/protobuf/proto"

	"github.com/offchainlabs/arbitrum/packages/arb-validator/ethbridge"

	"github.com/offchainlabs/arbitrum/packages/arb-util/protocol"

	"github.com/offchainlabs/arbitrum/packages/arb-validator/structures"

	"github.com/ethereum/go-ethereum/common"
	"github.com/offchainlabs/arbitrum/packages/arb-util/machine"
)

//go:generate bash -c "protoc -I$(go list -f '{{ .Dir }}' -m github.com/offchainlabs/arbitrum/packages/arb-util) -I. -I .. --go_out=paths=source_relative:. *.proto"

type ChainObserver struct {
	*sync.RWMutex
	nodeGraph         *StakedNodeGraph
	rollupAddr        common.Address
	pendingInbox      *structures.PendingInbox
	knownValidNode    *Node
	latestBlockNumber *big.Int
	listeners         []ChainListener
	isOpinionated     bool
	assertionMadeChan chan bool
}

func NewChain(
	rollupAddr common.Address,
	machine machine.Machine,
	vmParams structures.ChainParams,
	updateOpinion bool,
	startTime *big.Int,
) *ChainObserver {
	ret := &ChainObserver{
		RWMutex:           &sync.RWMutex{},
		nodeGraph:         NewStakedNodeGraph(machine, vmParams),
		rollupAddr:        rollupAddr,
		pendingInbox:      structures.NewPendingInbox(),
		latestBlockNumber: startTime,
		listeners:         []ChainListener{},
	}
	ret.knownValidNode = ret.nodeGraph.latestConfirmed
	ret.Lock()
	defer ret.Unlock()

	ret.startCleanupThread(context.TODO())
	if updateOpinion {
		ret.isOpinionated = true
		ret.assertionMadeChan = make(chan bool, 20)
		ret.startOpinionUpdateThread(context.TODO())
	}
	return ret
}

func (chain *ChainObserver) AddListener(listener ChainListener) {
	chain.Lock()
	chain.listeners = append(chain.listeners, listener)
	chain.Unlock()
}

func (chain *ChainObserver) MarshalForCheckpoint(ctx structures.CheckpointContext) *ChainObserverBuf {
	return &ChainObserverBuf{
		StakedNodeGraph: chain.nodeGraph.MarshalForCheckpoint(ctx),
		ContractAddress: chain.rollupAddr.Bytes(),
		PendingInbox:    chain.pendingInbox.MarshalForCheckpoint(ctx),
		IsOpinionated:   chain.isOpinionated,
	}
}

func (chain *ChainObserver) MarshalToBytes(ctx structures.CheckpointContext) ([]byte, error) {
	cob := chain.MarshalForCheckpoint(ctx)
	return proto.Marshal(cob)
}

func (m *ChainObserverBuf) UnmarshalFromCheckpoint(ctx structures.RestoreContext, _client *ethbridge.ArbRollup) *ChainObserver {
	chain := &ChainObserver{
		RWMutex:      &sync.RWMutex{},
		nodeGraph:    m.StakedNodeGraph.UnmarshalFromCheckpoint(ctx),
		rollupAddr:   common.BytesToAddress(m.ContractAddress),
		pendingInbox: &structures.PendingInbox{m.PendingInbox.UnmarshalFromCheckpoint(ctx)},
		listeners:    []ChainListener{},
	}
	chain.Lock()
	defer chain.Unlock()
	if _client != nil {
		chain.startCleanupThread(context.TODO())
	}
	if m.IsOpinionated {
		chain.isOpinionated = true
		chain.assertionMadeChan = make(chan bool)
		chain.startOpinionUpdateThread(context.TODO())
	}
	return chain
}

func UnmarshalChainObserverFromBytes(buf []byte, ctx structures.RestoreContext, client *ethbridge.ArbRollup) (*ChainObserver, error) {
	cob := &ChainObserverBuf{}
	if err := proto.Unmarshal(buf, cob); err != nil {
		return nil, err
	}
	return cob.UnmarshalFromCheckpoint(ctx, client), nil
}

func (chain *ChainObserver) PruneNode(ev arbbridge.PrunedEvent) {
	chain.nodeGraph.PruneNodeByHash(ev.Leaf)
}

func (chain *ChainObserver) CreateStake(ev arbbridge.StakeCreatedEvent, currentTime structures.TimeTicks) {
	chain.nodeGraph.CreateStake(ev, currentTime)
	for _, lis := range chain.listeners {
		lis.StakeCreated(ev)
	}
}

func (chain *ChainObserver) RemoveStake(ev arbbridge.StakeRefundedEvent) {
	chain.nodeGraph.RemoveStake(ev.Staker)
	for _, lis := range chain.listeners {
		lis.StakeRemoved(ev)
	}
}

func (chain *ChainObserver) MoveStake(ev arbbridge.StakeMovedEvent) {
	chain.nodeGraph.MoveStake(ev.Staker, ev.Location)
	for _, lis := range chain.listeners {
		lis.StakeMoved(ev)
	}
}

func (chain *ChainObserver) NewChallenge(ev arbbridge.ChallengeStartedEvent) {
	asserter := chain.nodeGraph.stakers.Get(ev.Asserter)
	challenger := chain.nodeGraph.stakers.Get(ev.Challenger)
	asserterAncestor, challengerAncestor, err := GetConflictAncestor(asserter.location, challenger.location)
	if err != nil {
		panic("No conflict ancestor for conflict")
	}

	chain.nodeGraph.NewChallenge(
		ev.ChallengeContract,
		ev.Asserter,
		ev.Challenger,
		ev.ChallengeType,
	)
	for _, lis := range chain.listeners {
		lis.StartedChallenge(ev, asserterAncestor, challengerAncestor)
	}
}

func (chain *ChainObserver) ChallengeResolved(ev arbbridge.ChallengeCompletedEvent) {
	chain.nodeGraph.ChallengeResolved(ev.ChallengeContract, ev.Winner, ev.Loser)
	for _, lis := range chain.listeners {
		lis.CompletedChallenge(ev)
	}
}

func (chain *ChainObserver) ConfirmNode(ev arbbridge.ConfirmedEvent) {
	newNode := chain.nodeGraph.nodeFromHash[ev.NodeHash]
	if newNode.depth > chain.knownValidNode.depth {
		chain.knownValidNode = newNode
	}
	chain.nodeGraph.ConfirmNode(ev.NodeHash)
	for _, listener := range chain.listeners {
		listener.ConfirmedNode(ev)
	}
}

func (chain *ChainObserver) notifyAssert(
	ev arbbridge.AssertedEvent,
	currentTime *protocol.TimeBlocks,
	assertionTxHash [32]byte,
) error {
	topPendingCount, ok := chain.pendingInbox.GetHeight(ev.MaxPendingTop)
	if !ok {
		return fmt.Errorf("Couldn't find top message in inbox: %v", hexutil.Encode(ev.MaxPendingTop[:]))
	}
	disputableNode := structures.NewDisputableNode(
		ev.Params,
		ev.Claim,
		ev.MaxPendingTop,
		topPendingCount,
	)
	chain.nodeGraph.CreateNodesOnAssert(
		chain.nodeGraph.nodeFromHash[ev.PrevLeafHash],
		disputableNode,
		nil,
		currentTime,
		assertionTxHash,
	)
	for _, listener := range chain.listeners {
		listener.SawAssertion(ev, currentTime, assertionTxHash)
	}
	if chain.assertionMadeChan != nil {
		chain.assertionMadeChan <- true
	}
	return nil
}

func (chain *ChainObserver) notifyNewBlockNumber(blockNum *big.Int) {
	chain.Lock()
	defer chain.Unlock()
	chain.latestBlockNumber = blockNum
	//TODO: checkpoint, and take other appropriate actions for new block
}

func (co *ChainObserver) Equals(co2 *ChainObserver) bool {
	return co.nodeGraph.Equals(co2.nodeGraph) &&
		bytes.Compare(co.rollupAddr[:], co2.rollupAddr[:]) == 0 &&
		co.pendingInbox.Equals(co2.pendingInbox)
}

func (chain *ChainObserver) ExecutionPrecondition(node *Node) *protocol.Precondition {
	vmProtoData := node.prev.vmProtoData
	inbox := protocol.NewInbox()
	messages := chain.pendingInbox.ValueForSubseq(node.prev.vmProtoData.PendingTop, node.disputable.AssertionClaim.AfterPendingTop)
	inbox.WithAddedMessages(messages)
	return &protocol.Precondition{
		BeforeHash:  vmProtoData.MachineHash,
		TimeBounds:  node.disputable.AssertionParams.TimeBounds,
		BeforeInbox: inbox.Receive(),
	}
}<|MERGE_RESOLUTION|>--- conflicted
+++ resolved
@@ -19,12 +19,7 @@
 import (
 	"bytes"
 	"context"
-<<<<<<< HEAD
-	"errors"
-	"github.com/offchainlabs/arbitrum/packages/arb-validator/arbbridge"
-=======
 	"fmt"
->>>>>>> 086d16f2
 	"math/big"
 	"sync"
 
