/*
 * Copyright 2019-2020, Offchain Labs, Inc.
 *
 * Licensed under the Apache License, Version 2.0 (the "License");
 * you may not use this file except in compliance with the License.
 * You may obtain a copy of the License at
 *
 *    http://www.apache.org/licenses/LICENSE-2.0
 *
 * Unless required by applicable law or agreed to in writing, software
 * distributed under the License is distributed on an "AS IS" BASIS,
 * WITHOUT WARRANTIES OR CONDITIONS OF ANY KIND, either express or implied.
 * See the License for the specific language governing permissions and
 * limitations under the License.
 */

package rollupvalidator

import (
	"bytes"
	"context"
	"errors"
	"fmt"
<<<<<<< HEAD
	"github.com/offchainlabs/arbitrum/packages/arb-validator/arbbridge"
=======
	"log"
>>>>>>> a2caa8ef
	"math/big"
	"strconv"

	solsha3 "github.com/miguelmota/go-solidity-sha3"

	"github.com/offchainlabs/arbitrum/packages/arb-util/evm"

	"github.com/ethereum/go-ethereum/accounts/abi/bind"
	"github.com/ethereum/go-ethereum/common"
	"github.com/ethereum/go-ethereum/common/hexutil"
	"github.com/offchainlabs/arbitrum/packages/arb-util/protocol"
	"github.com/offchainlabs/arbitrum/packages/arb-util/value"
	"github.com/offchainlabs/arbitrum/packages/arb-validator/rollup"
	"github.com/offchainlabs/arbitrum/packages/arb-validator/structures"
)

//go:generate bash -c "protoc -I$(go list -f '{{ .Dir }}' -m github.com/offchainlabs/arbitrum/packages/arb-validator) -I. --go_out=paths=source_relative:. *.proto"

// Server provides an interface for interacting with a a running coordinator
type Server struct {
	rollupAddress common.Address
	tracker       *txTracker
	chain         *rollup.ChainObserver
}

// NewServer returns a new instance of the Server class
func NewServer(
	auth *bind.TransactOpts,
	client arbbridge.ArbClient,
	rollupAddress common.Address,
	codeFile string,
	params structures.ChainParams,
	validatorConfig rollup.ChainObserverConfig,
) (*Server, error) {
	header, err := client.HeaderByNumber(context.Background(), nil)
	if err != nil {
		return nil, err
	}
	ctx := context.Background()

	checkpointer := structures.NewRollupCheckpointerWithType(ctx, rollupAddress, codeFile, 100, "")

	chainObserver, err := rollup.NewChain(ctx, rollupAddress, validatorConfig, checkpointer, params, true, protocol.NewTimeBlocks(header.Number))
	if err != nil {
		return nil, err
	}

	err = rollup.RunObserver(ctx, chainObserver, client)
	if err != nil {
		return nil, err
	}

	validatorListener := rollup.NewValidatorChainListener(chainObserver)
	err = validatorListener.AddStaker(client, auth)
	if err != nil {
		return nil, err
	}
	completedAssertionChan := make(chan rollup.FinalizedAssertion)
	assertionListener := &rollup.AssertionListener{completedAssertionChan}
	chainObserver.AddListener(&rollup.AnnouncerListener{})
	chainObserver.AddListener(validatorListener)
	chainObserver.AddListener(assertionListener)

	tracker := newTxTracker(rollupAddress)
	go func() {
		tracker.handleTxResults(assertionListener.CompletedAssertionChan)
	}()

	return &Server{rollupAddress, tracker, chainObserver}, nil
}

// FindLogs takes a set of parameters and return the list of all logs that match the query
func (m *Server) FindLogs(ctx context.Context, args *FindLogsArgs) (*FindLogsReply, error) {
	addressBytes, err := hexutil.Decode(args.Address)
	if err != nil {
		fmt.Println("FindLogs error1", err)
		return nil, err
	}
	addressInt := new(big.Int).SetBytes(addressBytes[:])

	topics := make([][32]byte, 0, len(args.Topics))
	for _, topic := range args.Topics {
		topicBytes, err := hexutil.Decode(topic)
		if err == nil {
			var topic [32]byte
			copy(topic[:], topicBytes)
			topics = append(topics, topic)
		}
	}

	fromHeight, err := strconv.ParseInt(args.FromHeight[2:], 16, 64)
	if err != nil {
		fmt.Println("FindLogs error, bad fromHeight", err)
		return nil, err
	}

	var logsChan <-chan []*LogInfo
	if args.ToHeight == "latest" {
		logsChan = m.tracker.FindLogs(&fromHeight, nil, addressInt, topics)
	} else {
		toHeight, err := strconv.ParseInt(args.ToHeight[2:], 16, 64)
		if err != nil {
			fmt.Println("FindLogs error4", err)
			return nil, err
		}
		logsChan = m.tracker.FindLogs(&fromHeight, &toHeight, addressInt, topics)
	}

	ret := <-logsChan
	return &FindLogsReply{
		Logs: ret,
	}, nil
}

// GetMessageResult returns the value output by the VM in response to the message with the given hash
func (m *Server) GetMessageResult(ctx context.Context, args *GetMessageResultArgs) (*GetMessageResultReply, error) {
	txHashBytes, err := hexutil.Decode(args.TxHash)
	if err != nil {
		return nil, err
	}
	txHash := [32]byte{}
	copy(txHash[:], txHashBytes)
	resultChan := m.tracker.TxInfo(txHash)

	txInfo := <-resultChan
	if !txInfo.Found {
		return &GetMessageResultReply{
			Found: false,
		}, nil
	}

	var buf bytes.Buffer
	_ = value.MarshalValue(txInfo.RawVal, &buf) // error can only occur from writes and bytes.Buffer is safe
	return &GetMessageResultReply{
		Found:         true,
		RawVal:        hexutil.Encode(buf.Bytes()),
		LogPreHash:    txInfo.LogsPreHash,
		LogPostHash:   txInfo.LogsPostHash,
		LogValHashes:  txInfo.LogsValHashes,
		OnChainTxHash: txInfo.OnChainTxHash,
	}, nil
}

// GetAssertionCount returns the total number of finalized assertions
func (m *Server) GetAssertionCount(ctx context.Context, args *GetAssertionCountArgs) (*GetAssertionCountReply, error) {
	req := m.tracker.AssertionCount()
	return &GetAssertionCountReply{
		AssertionCount: int32(<-req),
	}, nil
}

// GetVMInfo returns current metadata about this VM
func (m *Server) GetVMInfo(ctx context.Context, args *GetVMInfoArgs) (*GetVMInfoReply, error) {
	return &GetVMInfoReply{
		VmID: hexutil.Encode(m.rollupAddress[:]),
	}, nil
}

// CallMessage takes a request from a client to process in a temporary context and return the result
func (m *Server) CallMessage(ctx context.Context, args *CallMessageArgs) (*CallMessageReply, error) {
	dataBytes, err := hexutil.Decode(args.Data)
	if err != nil {
		return nil, err
	}
	rd := bytes.NewReader(dataBytes)
	dataVal, err := value.UnmarshalValue(rd)
	if err != nil {
		return nil, err
	}

	senderBytes, err := hexutil.Decode(args.Sender)
	if err != nil {
		return nil, err
	}
	var sender common.Address
	copy(sender[:], senderBytes)

	msg := protocol.NewSimpleMessage(dataVal, [21]byte{}, big.NewInt(0), sender)
	messageHash := solsha3.SoliditySHA3(
		solsha3.Bytes32(msg.Destination),
		solsha3.Bytes32(msg.Data.Hash()),
		solsha3.Uint256(msg.Currency),
		msg.TokenType[:],
	)
	msgHashInt := new(big.Int).SetBytes(messageHash[:])
	val, _ := value.NewTupleFromSlice([]value.Value{
		msg.Data,
		value.NewIntValue(new(big.Int).SetUint64(0)),
		value.NewIntValue(m.chain.CurrentTime().AsInt()),
		value.NewIntValue(msgHashInt),
	})
	callingMessage := protocol.Message{
		Data:        val.Clone(),
		TokenType:   msg.TokenType,
		Currency:    msg.Currency,
		Destination: msg.Destination,
	}
	messageStack := protocol.NewMessageStack()
	messageStack.AddMessage(callingMessage.AsValue())

	assertion, steps := m.chain.ExecuteCall(messageStack.GetValue())

	log.Println("Executed call for", steps, "steps")

	results := assertion.Logs
	if len(results) == 0 {
		return nil, errors.New("call produced no output")
	}
	lastLogVal := results[len(results)-1]
	lastLog, err := evm.ProcessLog(lastLogVal)
	if err != nil {
		return nil, err
	}
	logHash := lastLog.GetEthMsg().Data.TxHash
	if !bytes.Equal(logHash[:], messageHash) {
		// Last produced log is not the call we sent
		return nil, errors.New("call took too long to execute")
	}

	result := results[len(results)-1]
	var buf bytes.Buffer
	_ = value.MarshalValue(result, &buf) // error can only occur from writes and bytes.Buffer is safe
	return &CallMessageReply{
		RawVal: hexutil.Encode(buf.Bytes()),
	}, nil
}<|MERGE_RESOLUTION|>--- conflicted
+++ resolved
@@ -21,11 +21,8 @@
 	"context"
 	"errors"
 	"fmt"
-<<<<<<< HEAD
 	"github.com/offchainlabs/arbitrum/packages/arb-validator/arbbridge"
-=======
 	"log"
->>>>>>> a2caa8ef
 	"math/big"
 	"strconv"
 
